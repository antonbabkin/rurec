---
title: "AAEA circularity results"
format:
  html:
    toc: true
    toc-depth: 2
    self-contained: true
    page-layout: full
    code-fold: true
    code-tools: true
    code_download: yes
    latex_engine: pdflatex
params:
  year: 2012
  year_range: !expr c(2012, 2017) # or c(2012, 2015, 2017) or c(2010:2020)
  circ_factors: !expr c("production_capacity", "trade_capacity", "retention", "production_dependency", "trade_dependency", "autonomy", "trade_balance", "trade_openness")
  reg_factors: !expr c("wage_gr", "payroll_gr", "employment_gr") 
  reg_factors_names: !expr c("Wage Growth", "Payroll Growth", "Employment Growth")
  reg_factor_funs: !expr c("call_wage", "call_payroll", "call_employment")
---
  

```{r preamble, include = FALSE}

# additional library list
library(logger)
library(tidyverse)
library(correlation)
library(modelsummary)
library(kableExtra)
library(broom)
library(patchwork)
library(ggthemes)
library(ggridges)
library(viridis)
library(tmap)
library(tigris)

library(skimr)
library(gtsummary)

# scripts
source("projects/eca_paa/dataprep.R", local = (dp <- new.env()))
source("datasets/circularity/circularity.R", local = (circularity <- new.env()))
source("R/basic_utilities.R", local = (util <- new.env()))

# chunk behavior 
knitr::opts_chunk$set(warning = FALSE, message = FALSE, render = knitr::normal_print) 

# nonscientific notation
options(scipen=999)

# log output 
log_threshold(DEBUG)

# initialize parameters
params

# locate project
proj_path <- "data/projects/aaea/"

# mapping modality 
tmap_mode("plot")

```


```{r}
# uncomment as needed
# clear cache
# util$clear_paths(circularity$opath)
# create zip file with cache
# util$zip_pack("tmp/dataset_circularity_v140624.zip", circularity$opath)
# unpack cache from zip file
# util$zip_unpack("tmp/dataset_circularity_v140624.zip", overwrite = TRUE)
```

# Data

```{r}

# call main project dataframe 
df <- dp$call_proj_df(params$year)

# scale variables for better summary and coefficient interpretation
df <- df %>%
  mutate(eca_center_distance = dp$meters2miles(eca_center_distance)/100) %>%
  mutate(wage = wage/1000) %>%
  mutate(income_rate = income_rate/1000)

# add growth rates to dataframe
df <- df %>%
  (function(df) {
    x <- dp$temporal_permutations(params$year_range)
    df_gr <- df$place %>% 
      as.data.frame() %>% 
      `colnames<-`(c("place"))
    for (y in 1:nrow(x)) {
      for (i in params$reg_factor_funs) {
        df_gr <- dp$growth_rate(x[y, 1], x[y, 2], dp[[i]]) %>%
          mutate(grow_rate = replace(grow_rate, which(abs(grow_rate) == 200), NA)) %>%
          rename_at('grow_rate', ~ paste0(substring(i, 6), "_gr")) %>%
          left_join(df_gr, ., by = "place")
      }
    }
    return(df_gr)
  }) %>%
  left_join(df, ., by = "place")


if(FALSE){
  # add circularity variables to dataframe
  df <- dp$call_circularity_metrics(
    year = params$year,
    paradigm = "domestic",
    class_system = "commodity",
    bus_data = "cbp_imp",
    spatial = FALSE,
    ilevel = "det") %>%
    select(c("place", params$circ_factors)) %>%
    left_join(df, ., by = "place")
} else {
  # Adamson: the "call_circularity_metrics" call above did not work for me ("conda"); I used
  df <- circularity$get_circularity() %>%
    filter(year == params$year & ilevel == "det" & bus_data == "cbp_imp") %>%
    select(!(gross_output:intermediate_demand)) %>%
    left_join(df, ., by = "place")
}


# add census regions
df <- dp$call_census_regions()[-1] %>%
  `colnames<-`(c("STATE", "Region", "Division" )) %>%
  left_join(df, ., by = "STATE")

```


# Descriptives table

```{r, message=FALSE}
#| paged.print=FALSE


# Table of Descriptive Statistics - full detail
# mean, min, max, sd, 25, 75 for all 8 circularity indicators
# scale limited to -1 to 2
# Include summary of excess supply, excess demand, and local satiated intermediates
# in dollars may need to log scale 

# TODO: Clayton - Austin, can you double check my "local satiated intermediates calc"?

if(FALSE){
  df %>% 
    st_drop_geometry() %>% 
    mutate(log_exsupp = log(excess_supply), log_exdem = log(excess_demand), log_exsupp = log(excess_supply)) %>%
    select(production_capacity:trade_openness) %>% 
    summary()
  
  df %>% 
    st_drop_geometry() %>% 
    mutate(log_exsupp = log(excess_supply), log_exdem = log(excess_demand), log_exsupp = log(excess_supply)) %>%
    group_by(place) %>%
    mutate(log_locsat = log(min(intermediate_demand, intermediate_supply, na.rm = TRUE))) %>%
    filter(log_locsat != "Inf") %>%
    select(log_exsupp, log_exdem, log_locsat) %>%
    summary()
} else {
  df %>%
  st_drop_geometry() %>%
  mutate(log_excess_supply = log(net_supply), 
         log_excess_demand = log(net_demand), 
         log_local_supply = log(intermediate_supply - net_supply), 
         log_local_demand = log(intermediate_demand - net_demand)) %>% 
  select(c("log_excess_supply", "log_excess_demand", "log_local_supply", "log_local_demand", params$reg_factors, params$circ_factors)) %>%
  skim()
}

```

# Density distributions

```{r}
#| warning: false

# density distributions for all 8 circularity indicators

if(FALSE){
  for (i in params$circ_factors) {
    n <- str_replace_all(i, "_", " ") %>% str_to_title()
    (ggplot(df) +
      geom_density(aes(x = .data[[i]]), fill = "#88CCEE", alpha = 0.4) +
      theme_pander() +
      theme(legend.position = "none") +
      ggtitle(n) +
      xlim(ifelse(i == "trade_balance", -1, 0), 1) +
      ylab("Density") +
      xlab(n) ) %>%
      print()
  }
}


for (i in params$circ_factors) {
  n <- str_replace_all(i, "_", " ") %>% str_to_title()
  (ggplot(df) +
    geom_histogram(aes(x = .data[[i]]), fill = "#88CCEE", binwidth = 0.01) +
    theme_pander() +
    theme(legend.position = "none") +
    ggtitle(n) +
    xlim(ifelse(i == "trade_balance", -1, 0), 1) +
    ylab("Count") +
    xlab(n) ) %>%
    print()
}


```


# Spatial distributions

<<<<<<< HEAD


```{r}
# maps for all 8 circularity indicators
=======
```{r}

# maps for all 8 circularity indicators

#OPTION 1

# df %>% shift_geometry() %>% {(
#   for (i in params$circ_factors) {(
#       tm_shape(.) +
#         tm_polygons(
#           title = str_replace_all(i, "_", " ") %>% str_to_title(),
#           col = i,
#           border.alpha = 0.0,
#           style = "cont",
#           midpoint = 0,
#           limits = c(-1, 1),
#           id = i,
#           palette =
#             if(i %in% c("production_capacity", "production_dependency")) {
#               brewer.pal(9, "PRGn")
#             } else if (i %in% c("trade_capacity", "trade_dependency")) {
#               brewer.pal(9, "RdYlBu")
#             } else if (i %in% c("retention", "autonomy")) {
#               brewer.pal(9, "PuOr")
#             } else if (i == "trade_balance") {
#               brewer.pal(9, "RdBu")
#             } else {
#               rev(brewer.pal(9, "RdYlBu"))
#             }
#           ) +
#         group_by(., STATE_CODE) %>% summarise() %>% tm_shape() +
#         tm_layout(
#           legend.title.size = 1.0,
#           legend.position = c("LEFT", "TOP"),
#           frame = F,
#           fontface = 2 ) +
#         tm_borders(lwd = 1.5) ) %>% 
#       print()
#   })
# } 
# 
# limits = c(-1, 1) 
  
```

```{r}

#OPTION 2

# df %>% shift_geometry() %>% {(
#   for (i in params$circ_factors) {(
#       tm_shape(.) +
#         tm_polygons(
#           title = str_replace_all(i, "_", " ") %>% str_to_title(),
#           col = i,
#           border.alpha = 0.0,
#           style = "cont",
#           midpoint = 0,
#           #breaks = c(-1, -.8, -.6, -.4, -.2, 0, .2, .4, .6, .8,  1),
#           id = i,
#           palette = brewer.pal(9, "PRGn")) +
#         group_by(., STATE_CODE) %>% summarise() %>% tm_shape() +
#         tm_layout(
#           legend.title.size = 1.0,
#           legend.position = c("LEFT", "TOP"),
#           frame = F,
#           fontface = 2 ) +
#         tm_borders(lwd = 1.5) ) %>% 
#       print()
#   })
# } 


```


```{r}

#OPTION 3
# 
# df %>% shift_geometry() %>% {(
#   for (i in params$circ_factors) {(
#       tm_shape(.) +
#         tm_polygons(
#           title = str_replace_all(i, "_", " ") %>% str_to_title(),
#           col = i,
#           border.alpha = 0.0,
#           style = "cont",
#           midpoint = 0,
#           breaks = c(-1, -.8, -.6, -.4, -.2, 0, .2, .4, .6, .8,  1),
#           id = i,
#           palette = turbo(50)) +
#         group_by(., STATE_CODE) %>% summarise() %>% tm_shape() +
#         tm_layout(
#           legend.title.size = 1.0,
#           legend.position = c("LEFT", "TOP"),
#           frame = F,
#           fontface = 2 ) +
#         tm_borders(lwd = 1.5) ) %>% 
#       print()
#   })
# } 



```


# Spatial distributions 2

```{r}

#OPTION 4
>>>>>>> 391b136d

df %>% shift_geometry() %>% {(
  for (i in params$circ_factors) {(
      tm_shape(.) +
        tm_polygons(
          title = str_replace_all(i, "_", " ") %>% str_to_title(),
          col = i,
          border.alpha = 0.0,
          style = "cont",
          midpoint = 0,
<<<<<<< HEAD
          breaks = if(i == "trade_balance"){seq(-.5, .5, .1)}else{c(0, .25, .5, .75, 1)},
          palette = rev(brewer.pal(9, "RdBu"))) +
=======
          breaks = c(-1, -.8, -.6, -.4, -.2, 0, .2, .4, .6, .8,  1),
          id = i,
          palette = brewer.pal(11, "PRGn")) +
>>>>>>> 391b136d
        group_by(., STATE_CODE) %>% summarise() %>% tm_shape() +
        tm_layout(
          legend.title.size = .5,
          legend.text.size = .5,
          legend.position = c("LEFT", "TOP"),
          frame = F,
          fontface = 1 ) +
        tm_borders(lwd = 1.5) ) %>% 
      print()
  })
} 

<<<<<<< HEAD

```


=======
```
>>>>>>> 391b136d


# Rural divide 
```{r, message=FALSE}
#| paged.print=FALSE


# repeat all tables and density plots above with a rurality bifurcation

# motivation: “rural places might be disadvantaged by their place in the supply chain”
# does this support the hypothesis that values of metro and nonmetro are the same or not?
# can the indicators be associated with economic outcomes? and across rurality?

if(FALSE){
  print("Non-metro:")
  df %>%
    st_drop_geometry() %>%
    filter(cbsa_rural_category == "rural") %>%
    select(params$circ_factors) %>%
    summary()
  print("Metro:")
  df %>%
    st_drop_geometry() %>%
    filter(cbsa_rural_category == "nonrural") %>%
    select(params$circ_factors) %>%
    summary()
} else {
df %>%
  st_drop_geometry() %>%
  group_by(cbsa_rural_category) %>%
  mutate(log_excess_supply = log(net_supply), 
         log_excess_demand = log(net_demand), 
         log_local_supply = log(intermediate_supply - net_supply), 
         log_local_demand = log(intermediate_demand - net_demand)) %>% 
  select(c("log_excess_supply", "log_excess_demand", "log_local_supply", "log_local_demand", params$reg_factors, params$circ_factors)) %>%
  skim()
}



```

```{r}
# density distributions controlling for rurality

df %>%
  mutate(metro_status = ifelse(cbsa_rural_category == "rural", "non-metro", 
                               ifelse(cbsa_rural_category == "nonrural", "metro", NA) )) %>% {
    (for (i in params$circ_factors) {
      n <- str_replace_all(i, "_", " ") %>% str_to_title()
      (
        ggplot(.) +
          geom_density(aes(x = .data[[i]], fill = metro_status), alpha = 0.4) +
          theme_pander() +
          scale_fill_manual(values = c("black","#88CCEE")) +
          theme(legend.position = "top") +
          labs(
            fill = "CBSA status",
            y = "Density",
            x = n,
            title = n
          )
      ) %>% print()
    })
  }


```



# Correlation tables
```{r}

# 8 by 8 
# be sparing, limit overlap with Sara/Clayton results elsewhere
# add employment growth, payroll growth, wage growth against the 8 circularity indicators
# look for association of circularity with positive economic outcomes beyond random chance

indicators = df %>%
  st_drop_geometry() %>% 
  select('production_capacity':'trade_openness') %>% 
  colnames()

indicators2 = c("wage_gr","payroll_gr","employment_gr")

for (a in indicators2) {
for (i in indicators) {
  test=cor.test(x = df[[i]], y=df[[a]])
  assign(paste0("est_", i), unlist(unname(test$estimate)))
  assign(paste0("pval_", i), unlist(unname(test$p.value)))
}
}


for (a in indicators2) {
for (i in indicators) {
  test=cor.test(x = df[[i]], y=df[[a]])
  assign(paste0("est_", i), unlist(unname(test$estimate)))
  assign(paste0("pval_", i), unlist(unname(test$p.value)))
    temp2 = c(est_production_capacity, est_trade_capacity, est_retention, est_production_dependency, est_trade_dependency, est_autonomy, est_trade_balance, est_trade_openness)
  temp3 = c(pval_production_capacity, pval_trade_capacity, pval_retention, pval_production_dependency, pval_trade_dependency, pval_autonomy, pval_trade_balance, pval_trade_openness)
  t4 = as.data.frame(list(name=indicators, est=temp2, pval=temp3))
  assign(paste0("cor_",a), t4)
}
}

cor_employment_gr %>% rename("employment_gr"="name")
cor_wage_gr %>% rename("wage_gr"="name")
cor_payroll_gr %>% rename("payroll_gr"="name")


```


# Correlation tables Rurality
```{r}

# repeat as above with rural divide 
# what are the policy implications and discrepancies?
# what indicators are relevant to the rural vs nonrural counties?


# Non-metropolitan counties

dfrural = df %>% filter(cbsa_rural_category == "rural")

indicators = dfrural %>%
  st_drop_geometry() %>% 
  select('production_capacity':'trade_openness') %>% 
  colnames()

indicators2 = c("wage_gr","payroll_gr","employment_gr")

for (a in indicators2) {
for (i in indicators) {
  test=cor.test(x = dfrural[[i]], y=dfrural[[a]])
  assign(paste0("est_", i), unlist(unname(test$estimate)))
  assign(paste0("pval_", i), unlist(unname(test$p.value)))
  temp2 = c(est_production_capacity, est_trade_capacity, est_retention, est_production_dependency, est_trade_dependency, est_autonomy, est_trade_balance, est_trade_openness)
  temp3 = c(pval_production_capacity, pval_trade_capacity, pval_retention, pval_production_dependency, pval_trade_dependency, pval_autonomy, pval_trade_balance, pval_trade_openness)
  t4 = as.data.frame(list(name=indicators, est=temp2, pval=temp3))
  assign(paste0("cor_",a), t4)
}
}

# for (a in indicators2) {
# for (i in indicators) {
#   test=cor.test(x = dfrural[[i]], y=dfrural[[a]])
#   assign(paste0(a,"_est_", i), unlist(unname(test$estimate)))
#   assign(paste0(a,"_pval_", i), unlist(unname(test$p.value)))
# }
# }

cor_employment_gr %>% rename("NON-METRO employment_gr"="name")
cor_wage_gr %>% rename("NON-METRO wage_gr"="name")
cor_payroll_gr %>% rename("NON-METRO payroll_gr"="name")

# Metropolitan counties

dfmetro = df %>% filter(cbsa_rural_category == "nonrural")

indicators = dfmetro %>%
  st_drop_geometry() %>% 
  select('production_capacity':'trade_openness') %>% 
  colnames()

indicators2 = c("wage_gr","payroll_gr","employment_gr")

for (a in indicators2) {
for (i in indicators) {
  test=cor.test(x = dfmetro[[i]], y=dfmetro[[a]])
  assign(paste0("est_", i), unlist(unname(test$estimate)))
  assign(paste0("pval_", i), unlist(unname(test$p.value)))
  temp2 = c(est_production_capacity, est_trade_capacity, est_retention, est_production_dependency, est_trade_dependency, est_autonomy, est_trade_balance, est_trade_openness)
  temp3 = c(pval_production_capacity, pval_trade_capacity, pval_retention, pval_production_dependency, pval_trade_dependency, pval_autonomy, pval_trade_balance, pval_trade_openness)
  t4 = as.data.frame(list(name=indicators, est=temp2, pval=temp3))
  assign(paste0("cor_",a), t4)
}
}

# for (a in indicators2) {
# for (i in indicators) {
#   test=cor.test(x = dfmetro[[i]], y=dfmetro[[a]])
#   assign(paste0(a,"_est_", i), unlist(unname(test$estimate)))
#   assign(paste0(a,"_pval_", i), unlist(unname(test$p.value)))
# }
# }

cor_employment_gr %>% rename("METRO employment_gr"="name")
cor_wage_gr %>% rename("METRO wage_gr"="name")
cor_payroll_gr %>% rename("METRO payroll_gr"="name")




```


```{r}

# How does retention and economic outcomes vary across high and low production capacity places?

temp = df %>% st_drop_geometry() %>% summarize(p25 = quantile(production_capacity, c(.25)),
                                            p75 = quantile(production_capacity, c(.75))
                                            )

pc_p25 = sum(temp$p25)
pc_p75 = sum(temp$p75)

# Low production capacity
df_lowPC = df %>% filter(production_capacity < pc_p25)
indicators = df_lowPC %>%
  st_drop_geometry() %>% 
  select('retention','trade_capacity') %>% 
  colnames()
indicators2 = c("wage_gr","payroll_gr","employment_gr")
for (a in indicators2) {
for (i in indicators) {
  test=cor.test(x = df_lowPC[[i]], y=df_lowPC[[a]])
  assign(paste0("est_", i), unlist(unname(test$estimate)))
  assign(paste0("pval_", i), unlist(unname(test$p.value)))
  temp2 = c(est_retention, est_trade_capacity)
  temp3 = c(pval_retention, pval_trade_capacity)
  t4 = as.data.frame(list(name=indicators, est=temp2, pval=temp3))
  assign(paste0("cor_",a), t4)
}
}
cor_employment_gr %>% rename("LOW P.C. employment_gr"="name")
cor_wage_gr %>% rename("LOW P.C. wage_gr"="name")
cor_payroll_gr %>% rename("LOW P.C. payroll_gr"="name")

# Mid production capacity
df_lowPC = df %>% filter(production_capacity >= pc_p25 & production_capacity < pc_p75)
indicators = df_lowPC %>%
  st_drop_geometry() %>% 
  select('retention','trade_capacity') %>% 
  colnames()
indicators2 = c("wage_gr","payroll_gr","employment_gr")
for (a in indicators2) {
for (i in indicators) {
  test=cor.test(x = df_lowPC[[i]], y=df_lowPC[[a]])
  assign(paste0("est_", i), unlist(unname(test$estimate)))
  assign(paste0("pval_", i), unlist(unname(test$p.value)))
  temp2 = c(est_retention, est_trade_capacity)
  temp3 = c(pval_retention, pval_trade_capacity)
  t4 = as.data.frame(list(name=indicators, est=temp2, pval=temp3))
  assign(paste0("cor_",a), t4)
}
}
cor_employment_gr %>% rename("MID P.C. employment_gr"="name")
cor_wage_gr %>% rename("MID P.C. wage_gr"="name")
cor_payroll_gr %>% rename("MID P.C. payroll_gr"="name")

# High production capacity
df_lowPC = df %>% filter(production_capacity >= pc_p75)
indicators = df_lowPC %>%
  st_drop_geometry() %>% 
  select('retention','trade_capacity') %>% 
  colnames()
indicators2 = c("wage_gr","payroll_gr","employment_gr")
for (a in indicators2) {
for (i in indicators) {
  test=cor.test(x = df_lowPC[[i]], y=df_lowPC[[a]])
  assign(paste0("est_", i), unlist(unname(test$estimate)))
  assign(paste0("pval_", i), unlist(unname(test$p.value)))
  temp2 = c(est_retention, est_trade_capacity)
  temp3 = c(pval_retention, pval_trade_capacity)
  t4 = as.data.frame(list(name=indicators, est=temp2, pval=temp3))
  assign(paste0("cor_",a), t4)
}
}
cor_employment_gr %>% rename("HIGH P.C. employment_gr"="name")
cor_wage_gr %>% rename("HIGH P.C. wage_gr"="name")
cor_payroll_gr %>% rename("HIGH P.C. payroll_gr"="name")

# How does autonomy and economic outcomes vary across high and low production dependency places?
temp = df %>% st_drop_geometry() %>% summarize(p25 = quantile(production_dependency, c(.25)),
                                            p75 = quantile(production_dependency, c(.75))
                                            )

pd_p25 = sum(temp$p25)
pd_p75 = sum(temp$p75)

# Low production dependency
df_lowPD = df %>% filter(production_dependency < pd_p25)
indicators = df_lowPD %>%
  st_drop_geometry() %>% 
  select('autonomy','trade_dependency') %>% 
  colnames()
indicators2 = c("wage_gr","payroll_gr","employment_gr")
for (a in indicators2) {
for (i in indicators) {
  test=cor.test(x = df_lowPD[[i]], y=df_lowPD[[a]])
  assign(paste0("est_", i), unlist(unname(test$estimate)))
  assign(paste0("pval_", i), unlist(unname(test$p.value)))
  temp2 = c(est_autonomy, est_trade_dependency)
  temp3 = c(pval_autonomy, pval_trade_dependency)
  t4 = as.data.frame(list(name=indicators, est=temp2, pval=temp3))
  assign(paste0("cor_",a), t4)
}
}
cor_employment_gr %>% rename("LOW P.D. employment_gr"="name")
cor_wage_gr %>% rename("LOW P.D. wage_gr"="name")
cor_payroll_gr %>% rename("LOW P.D. payroll_gr"="name")

# Mid production dependency
df_lowPD = df %>% filter(production_dependency >= pd_p25 & production_dependency < pd_p75)
indicators = df_lowPD %>%
  st_drop_geometry() %>% 
  select('autonomy','trade_dependency') %>% 
  colnames()
indicators2 = c("wage_gr","payroll_gr","employment_gr")
for (a in indicators2) {
for (i in indicators) {
  test=cor.test(x = df_lowPD[[i]], y=df_lowPD[[a]])
  assign(paste0("est_", i), unlist(unname(test$estimate)))
  assign(paste0("pval_", i), unlist(unname(test$p.value)))
  temp2 = c(est_autonomy, est_trade_dependency)
  temp3 = c(pval_autonomy, pval_trade_dependency)
  t4 = as.data.frame(list(name=indicators, est=temp2, pval=temp3))
  assign(paste0("cor_",a), t4)
}
}
cor_employment_gr %>% rename("MID P.D. employment_gr"="name")
cor_wage_gr %>% rename("MID P.D. wage_gr"="name")
cor_payroll_gr %>% rename("MID P.D. payroll_gr"="name")

# High production dependency
df_lowPD = df %>% filter(production_dependency >= pd_p75)
indicators = df_lowPD %>%
  st_drop_geometry() %>% 
  select('autonomy','trade_dependency') %>% 
  colnames()
indicators2 = c("wage_gr","payroll_gr","employment_gr")
for (a in indicators2) {
for (i in indicators) {
  test=cor.test(x = df_lowPD[[i]], y=df_lowPD[[a]])
  assign(paste0("est_", i), unlist(unname(test$estimate)))
  assign(paste0("pval_", i), unlist(unname(test$p.value)))
  temp2 = c(est_autonomy, est_trade_dependency)
  temp3 = c(pval_autonomy, pval_trade_dependency)
  t4 = as.data.frame(list(name=indicators, est=temp2, pval=temp3))
  assign(paste0("cor_",a), t4)
}
}
cor_employment_gr %>% rename("HIGH P.D. employment_gr"="name")
cor_wage_gr %>% rename("HIGH P.D. wage_gr"="name")
cor_payroll_gr %>% rename("HIGH P.D. payroll_gr"="name")



```



# Archived
### Regional divide
```{r}

# repeat all tables and density plots and maps and correlations and analysis above but at the Census Region Level
# clear spatial patterns in all 8 indicators from maps above but rural stands out in west and mid-west

print("West:")
df %>% 
  st_drop_geometry() %>% 
  filter(Region == "West") %>%
  select(production_capacity:trade_openness) %>% 
  summary()
print("South:")
df %>% 
  st_drop_geometry() %>% 
  filter(Region == "South") %>%
  select(production_capacity:trade_openness) %>% 
  summary()
print("Midwest:")
df %>% 
  st_drop_geometry() %>% 
  filter(Region == "Midwest") %>%
  select(production_capacity:trade_openness) %>% 
  summary()
print("Northeast:")
df %>% 
  st_drop_geometry() %>% 
  filter(Region == "Northeast") %>%
  select(production_capacity:trade_openness) %>% 
  summary()



df_map = df %>%
  st_drop_geometry() %>%
  rename("Production capacity"="production_capacity", "Trade capacity"="trade_capacity", "Retention"="retention", "Production dependency"="production_dependency", "Trade dependency"="trade_dependency", "Autonomy"="autonomy", "Trade balance"="trade_balance", "Trade openness"="trade_openness") %>%
  filter(STATE != "PR") %>%
  mutate(metro_status = ifelse(cbsa_rural_category == "rural", "non-metro", ifelse(cbsa_rural_category == "nonrural", "metro", NA)))

indicators = df_map %>%
  select('Production capacity':'Trade openness') %>% 
  colnames()


for (i in indicators) {
  temp <- df_map %>%
    mutate(fl = "x")
  
  print((ggplot(df_map, aes(x = .data[[i]], y = Region, fill = Region)) +
  geom_density_ridges_gradient(scale = 1.8, rel_min_height = 0.01) +
           theme_pander() +
           scale_fill_pander() +
  labs(title = i) +
    theme(
      legend.position="none",
      panel.spacing = unit(0.2, "lines"),
      strip.text.x = element_text(size = 8)
    ) +
    xlab(i) +
    ylab("Census Region")))
}


# correlations
# WEST
df2 = df %>% filter(Region == "West")
indicators = df %>%
  st_drop_geometry() %>% 
  select('production_capacity':'trade_openness') %>% 
  colnames()
indicators2 = c("wage_gr","payroll_gr","employment_gr")
for (a in indicators2) {
for (i in indicators) {
  test=cor.test(x = df2[[i]], y=df2[[a]])
  assign(paste0("est_", i), unlist(unname(test$estimate)))
  assign(paste0("pval_", i), unlist(unname(test$p.value)))
  temp2 = c(est_production_capacity, est_trade_capacity, est_retention, est_production_dependency, est_trade_dependency, est_autonomy, est_trade_balance, est_trade_openness)
  temp3 = c(pval_production_capacity, pval_trade_capacity, pval_retention, pval_production_dependency, pval_trade_dependency, pval_autonomy, pval_trade_balance, pval_trade_openness)
  t4 = as.data.frame(list(name=indicators, est=temp2, pval=temp3))
  assign(paste0("cor_",a), t4)
}}
cor_employment_gr %>% rename("W_employment_gr"="name")
cor_wage_gr %>% rename("W_wage_gr"="name")
cor_payroll_gr %>% rename("W_payroll_gr"="name")

# SOUTH
df2 = df %>% filter(Region == "South")

indicators = df %>%
  st_drop_geometry() %>% 
  select('production_capacity':'trade_openness') %>% 
  colnames()
indicators2 = c("wage_gr","payroll_gr","employment_gr")
for (a in indicators2) {
for (i in indicators) {
  test=cor.test(x = df2[[i]], y=df2[[a]])
  assign(paste0("est_", i), unlist(unname(test$estimate)))
  assign(paste0("pval_", i), unlist(unname(test$p.value)))
  temp2 = c(est_production_capacity, est_trade_capacity, est_retention, est_production_dependency, est_trade_dependency, est_autonomy, est_trade_balance, est_trade_openness)
  temp3 = c(pval_production_capacity, pval_trade_capacity, pval_retention, pval_production_dependency, pval_trade_dependency, pval_autonomy, pval_trade_balance, pval_trade_openness)
  t4 = as.data.frame(list(name=indicators, est=temp2, pval=temp3))
  assign(paste0("cor_",a), t4)
}}
cor_employment_gr %>% rename("S_employment_gr"="name")
cor_wage_gr %>% rename("S_wage_gr"="name")
cor_payroll_gr %>% rename("S_payroll_gr"="name")

# MIDWEST
df2 = df %>% filter(Region == "Midwest")
indicators = df %>%
  st_drop_geometry() %>% 
  select('production_capacity':'trade_openness') %>% 
  colnames()
indicators2 = c("wage_gr","payroll_gr","employment_gr")
for (a in indicators2) {
for (i in indicators) {
  test=cor.test(x = df2[[i]], y=df2[[a]])
  assign(paste0("est_", i), unlist(unname(test$estimate)))
  assign(paste0("pval_", i), unlist(unname(test$p.value)))
  temp2 = c(est_production_capacity, est_trade_capacity, est_retention, est_production_dependency, est_trade_dependency, est_autonomy, est_trade_balance, est_trade_openness)
  temp3 = c(pval_production_capacity, pval_trade_capacity, pval_retention, pval_production_dependency, pval_trade_dependency, pval_autonomy, pval_trade_balance, pval_trade_openness)
  t4 = as.data.frame(list(name=indicators, est=temp2, pval=temp3))
  assign(paste0("cor_",a), t4)
}}
cor_employment_gr %>% rename("MW_employment_gr"="name")
cor_wage_gr %>% rename("MW_wage_gr"="name")
cor_payroll_gr %>% rename("MW_payroll_gr"="name")

# NORTHEAST
df2 = df %>% filter(Region == "Northeast")
indicators = df %>%
  st_drop_geometry() %>% 
  select('production_capacity':'trade_openness') %>% 
  colnames()
indicators2 = c("wage_gr","payroll_gr","employment_gr")
for (a in indicators2) {
for (i in indicators) {
  test=cor.test(x = df2[[i]], y=df2[[a]])
  assign(paste0("est_", i), unlist(unname(test$estimate)))
  assign(paste0("pval_", i), unlist(unname(test$p.value)))
  temp2 = c(est_production_capacity, est_trade_capacity, est_retention, est_production_dependency, est_trade_dependency, est_autonomy, est_trade_balance, est_trade_openness)
  temp3 = c(pval_production_capacity, pval_trade_capacity, pval_retention, pval_production_dependency, pval_trade_dependency, pval_autonomy, pval_trade_balance, pval_trade_openness)
  t4 = as.data.frame(list(name=indicators, est=temp2, pval=temp3))
  assign(paste0("cor_",a), t4)
}}
cor_employment_gr %>% rename("NE_employment_gr"="name")
cor_wage_gr %>% rename("NE_wage_gr"="name")
cor_payroll_gr %>% rename("NE_payroll_gr"="name")


```
### Regions x Rurality

```{r}


df_map = df %>%
  st_drop_geometry() %>%
  rename("Production capacity"="production_capacity", "Trade capacity"="trade_capacity", "Retention"="retention", "Production dependency"="production_dependency", "Trade dependency"="trade_dependency", "Autonomy"="autonomy", "Trade balance"="trade_balance", "Trade openness"="trade_openness") %>%
  filter(STATE != "PR") %>%
  mutate(metro_status = ifelse(cbsa_rural_category == "rural", "non-metro", ifelse(cbsa_rural_category == "nonrural", "metro", NA)))

indicators = df_map %>%
  select('Production capacity':'Trade openness') %>% 
  colnames()

for (i in indicators) {
  temp <- df_map %>%
    mutate(fl = "x")
  
  print((ggplot(df_map, aes(x = .data[[i]], y = Region, fill = metro_status)) +
  geom_density_ridges_gradient(scale = 1.8, rel_min_height = 0.01, alpha = 0.4) +
           theme_pander() +
           scale_fill_pander() +
  labs(title = i) +
    theme(
      legend.position="top",
      panel.spacing = unit(0.2, "lines"),
      strip.text.x = element_text(size = 8)
    ) +
    labs(fill='Metro status')  + 
    xlab(i) +
    ylab("Census Region")))
}


print("West - METRO:")
df %>% 
  st_drop_geometry() %>% 
  filter(Region == "West" & cbsa_rural_category == "nonrural") %>%
  select(production_capacity:trade_openness) %>% 
  summary()
print("South - METRO:")
df %>% 
  st_drop_geometry() %>% 
  filter(Region == "South" & cbsa_rural_category == "nonrural") %>%
  select(production_capacity:trade_openness) %>% 
  summary()
print("Midwest - METRO:")
df %>% 
  st_drop_geometry() %>% 
  filter(Region == "Midwest" & cbsa_rural_category == "nonrural") %>%
  select(production_capacity:trade_openness) %>% 
  summary()
print("Northeast - METRO:")
df %>% 
  st_drop_geometry() %>% 
  filter(Region == "Northeast" & cbsa_rural_category == "nonrural") %>%
  select(production_capacity:trade_openness) %>% 
  summary()

print("West - NON-METRO:")
df %>% 
  st_drop_geometry() %>% 
  filter(Region == "West" & cbsa_rural_category == "rural") %>%
  select(production_capacity:trade_openness) %>% 
  summary()
print("South - NON-METRO:")
df %>% 
  st_drop_geometry() %>% 
  filter(Region == "South" & cbsa_rural_category == "rural") %>%
  select(production_capacity:trade_openness) %>% 
  summary()
print("Midwest - NON-METRO:")
df %>% 
  st_drop_geometry() %>% 
  filter(Region == "Midwest" & cbsa_rural_category == "rural") %>%
  select(production_capacity:trade_openness) %>% 
  summary()
print("Northeast - NON-METRO:")
df %>% 
  st_drop_geometry() %>% 
  filter(Region == "Northeast" & cbsa_rural_category == "rural") %>%
  select(production_capacity:trade_openness) %>% 
  summary()

```





<|MERGE_RESOLUTION|>--- conflicted
+++ resolved
@@ -220,126 +220,11 @@
 
 # Spatial distributions
 
-<<<<<<< HEAD
 
 
 ```{r}
 # maps for all 8 circularity indicators
-=======
-```{r}
-
-# maps for all 8 circularity indicators
-
-#OPTION 1
-
-# df %>% shift_geometry() %>% {(
-#   for (i in params$circ_factors) {(
-#       tm_shape(.) +
-#         tm_polygons(
-#           title = str_replace_all(i, "_", " ") %>% str_to_title(),
-#           col = i,
-#           border.alpha = 0.0,
-#           style = "cont",
-#           midpoint = 0,
-#           limits = c(-1, 1),
-#           id = i,
-#           palette =
-#             if(i %in% c("production_capacity", "production_dependency")) {
-#               brewer.pal(9, "PRGn")
-#             } else if (i %in% c("trade_capacity", "trade_dependency")) {
-#               brewer.pal(9, "RdYlBu")
-#             } else if (i %in% c("retention", "autonomy")) {
-#               brewer.pal(9, "PuOr")
-#             } else if (i == "trade_balance") {
-#               brewer.pal(9, "RdBu")
-#             } else {
-#               rev(brewer.pal(9, "RdYlBu"))
-#             }
-#           ) +
-#         group_by(., STATE_CODE) %>% summarise() %>% tm_shape() +
-#         tm_layout(
-#           legend.title.size = 1.0,
-#           legend.position = c("LEFT", "TOP"),
-#           frame = F,
-#           fontface = 2 ) +
-#         tm_borders(lwd = 1.5) ) %>% 
-#       print()
-#   })
-# } 
-# 
-# limits = c(-1, 1) 
-  
-```
-
-```{r}
-
-#OPTION 2
-
-# df %>% shift_geometry() %>% {(
-#   for (i in params$circ_factors) {(
-#       tm_shape(.) +
-#         tm_polygons(
-#           title = str_replace_all(i, "_", " ") %>% str_to_title(),
-#           col = i,
-#           border.alpha = 0.0,
-#           style = "cont",
-#           midpoint = 0,
-#           #breaks = c(-1, -.8, -.6, -.4, -.2, 0, .2, .4, .6, .8,  1),
-#           id = i,
-#           palette = brewer.pal(9, "PRGn")) +
-#         group_by(., STATE_CODE) %>% summarise() %>% tm_shape() +
-#         tm_layout(
-#           legend.title.size = 1.0,
-#           legend.position = c("LEFT", "TOP"),
-#           frame = F,
-#           fontface = 2 ) +
-#         tm_borders(lwd = 1.5) ) %>% 
-#       print()
-#   })
-# } 
-
-
-```
-
-
-```{r}
-
-#OPTION 3
-# 
-# df %>% shift_geometry() %>% {(
-#   for (i in params$circ_factors) {(
-#       tm_shape(.) +
-#         tm_polygons(
-#           title = str_replace_all(i, "_", " ") %>% str_to_title(),
-#           col = i,
-#           border.alpha = 0.0,
-#           style = "cont",
-#           midpoint = 0,
-#           breaks = c(-1, -.8, -.6, -.4, -.2, 0, .2, .4, .6, .8,  1),
-#           id = i,
-#           palette = turbo(50)) +
-#         group_by(., STATE_CODE) %>% summarise() %>% tm_shape() +
-#         tm_layout(
-#           legend.title.size = 1.0,
-#           legend.position = c("LEFT", "TOP"),
-#           frame = F,
-#           fontface = 2 ) +
-#         tm_borders(lwd = 1.5) ) %>% 
-#       print()
-#   })
-# } 
-
-
-
-```
-
-
-# Spatial distributions 2
-
-```{r}
-
-#OPTION 4
->>>>>>> 391b136d
+
 
 df %>% shift_geometry() %>% {(
   for (i in params$circ_factors) {(
@@ -350,14 +235,8 @@
           border.alpha = 0.0,
           style = "cont",
           midpoint = 0,
-<<<<<<< HEAD
           breaks = if(i == "trade_balance"){seq(-.5, .5, .1)}else{c(0, .25, .5, .75, 1)},
           palette = rev(brewer.pal(9, "RdBu"))) +
-=======
-          breaks = c(-1, -.8, -.6, -.4, -.2, 0, .2, .4, .6, .8,  1),
-          id = i,
-          palette = brewer.pal(11, "PRGn")) +
->>>>>>> 391b136d
         group_by(., STATE_CODE) %>% summarise() %>% tm_shape() +
         tm_layout(
           legend.title.size = .5,
@@ -370,15 +249,7 @@
   })
 } 
 
-<<<<<<< HEAD
-
-```
-
-
-=======
-```
->>>>>>> 391b136d
-
+```
 
 # Rural divide 
 ```{r, message=FALSE}
