--- conflicted
+++ resolved
@@ -113,12 +113,7 @@
 } else {
   # Adamson: the "call_circularity_metrics" call above did not work for me ("conda"); I used
   df <- circularity$get_circularity() %>%
-<<<<<<< HEAD
-    filter(year == params$year) %>%
-    filter(ilevel == "sec") %>%
-=======
     filter(year == params$year & ilevel == "sec") %>%
->>>>>>> d7df9cfc
     select(!(gross_output:intermediate_demand)) %>%
     left_join(df, ., by = "place")
 }
