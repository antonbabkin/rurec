--- conflicted
+++ resolved
@@ -227,7 +227,7 @@
   return(df)
 }
 
-# Laborforce ----
+# Labor force ----
 
 call_laborforce <- function(year, 
                             bus_data = "ers") {
@@ -587,8 +587,6 @@
   df
 }
 
-
-<<<<<<< HEAD
 
 # Unemployment rate ----
 
@@ -634,11 +632,7 @@
 
 
 
-=======
-
-# Net migration ----
-
->>>>>>> 6e6979bb
+
 
 
 # RUCC  ----
