# Calculate county-to-county intermediate commodity trade flows.
# CLI usage:
# Rscript R/impedance_cost.R inputs # prepare inputs (demand, supply and distance), must run from project root
# Rscript impedance_cost.R compute <industry index> # calculate flows for 1 industry, runs from script dir, which must contain all inputs

# params ----
# whether execution happens in the Condor HTC environment or on a local machine
CONDOR <- FALSE


TEST_RUN <- FALSE

#parameters
imped_form <- "gaus" # gaus or prox
crosshaul <- FALSE
verbose <- TRUE

# economic data
params_econ <- list(
  year = 2012,
  ilevel = "det",
  class_sys = "commodity",
  bus_data = "infogroup"
)

# RAS parameters
params_ras <- list(
  tol = 1e-1,
  min_d = 25,
  max_d = 2000,
  step_d = if (TEST_RUN) 250 else 5,
  maxiter = if (TEST_RUN) 10 else 10000
)


# imports ----
library(units)
library(glue)
library(logger)




if (CONDOR) {
  library(magrittr)
} else {
  library(tidyverse)
  library(glue)
  library(lpSolve)
  
  source("R/geography.R", local = (geog <- new.env()))
  source("R/place_output.R", local = (place_output <- new.env()))
  source("R/basic_utilities.R", local = (util <- new.env()))
}

# data ----

ipath <- list(
  dist_mat = "data/geo/dist/center_2013_cbsaFALSE.rds"
)

opath <- list(
  demand_ = "data/trade_flows/demsup/demand_{class_sys}_{ilevel}_{year}_{bus_data}.rds",
  supply_ = "data/trade_flows/demsup/supply_{class_sys}_{ilevel}_{year}_{bus_data}.rds",
  flows_ = "data/trade_flows/flows_{class_sys}_{ilevel}_{year}_{bus_data}/{ind_code}.rds"
)


#' Prepare demand and supply matrices
#' Parameters are stored in global variables
prep_demsup_mat <- function() {
  dem_cache <- glue(opath$demand_, .envir = params_econ)
  if (file.exists(dem_cache)) {
    log_debug("demand matrix found at ", dem_cache)
  } else {
    d <- place_output$call_intermediate(
      params_econ$year, schedule = "demand", paradigm = "domestic",
      class_system = params_econ$class_sys,
      ilevel = params_econ$ilevel,
      bus_data = params_econ$bus_data)
    x <- pivot_wider(d, id_cols = "indcode", names_from = "place", values_from = "demand")
    ind_codes <- x$indcode
    x <- x |> select(!indcode) |> as.matrix()
    rownames(x) <- ind_codes
    saveRDS(x, util$mkdir(dem_cache))
    log_debug("demand matrix saved to ", dem_cache)
  }
  
  sup_cache <- glue(opath$supply_, .envir = params_econ)
  if (file.exists(sup_cache)) {
    log_debug("supply matrix found at ", sup_cache)
  } else {
    d <- place_output$call_intermediate(
      params_econ$year, schedule = "supply", paradigm = "domestic",
      class_system = params_econ$class_sys,
      ilevel = params_econ$ilevel,
      bus_data = params_econ$bus_data)
    x <- pivot_wider(d, id_cols = "indcode", names_from = "place", values_from = "supply")
    ind_codes <- x$indcode
    x <- x |> select(!indcode) |> as.matrix()
    rownames(x) <- ind_codes
    saveRDS(x, util$mkdir(sup_cache))
    log_debug("supply matrix saved to ", sup_cache)
  }
}

#' Return available industry codes
call_industry_codes <- function() {
  glue(opath$demand_, .envir = params_econ) |>
    readRDS() |>
    rownames()
}


# LP algorithm ----

#' Prepare data for LP solver
prep_lp_solver_inputs <- function(ind_code) {
  # load pre-calculated demand and supply vectors for selected industry
  sup_mat <- readRDS(glue(opath$supply_, .envir = params_econ))
  dem_mat <- readRDS(glue(opath$demand_, .envir = params_econ))
  stopifnot(isTRUE(all.equal(colnames(sup_mat), colnames(dem_mat))))
  
  # load pre-calculated distance matrix
  dmat <- readRDS(ipath$dist_mat)
  rn <- rownames(dmat)
  cn <- colnames(dmat)
  stopifnot(isTRUE(all.equal(rn, cn)))
  dmat <- dmat |>
    set_units(mi) |> # this operation destroys dim names
    drop_units()
  rownames(dmat) <- rn
  colnames(dmat) <- cn
  
  # select counties present both in sup/dem vectors and distance matrix
  common_places <- base::intersect(colnames(sup_mat), rownames(dmat)) |>
    sort()
  log_warn("Counties not in sup/dem: ", paste(setdiff(rownames(dmat), common_places), collapse = ","))
  log_warn("Counties not in dist mat: ", paste(setdiff(colnames(sup_mat), common_places), collapse = ","))
  
  # commonly available data
  sup <- sup_mat[ind_code, common_places]
  dem <- dem_mat[ind_code, common_places]
  dmat <- dmat[common_places, common_places]
  
  # only trade in excess of local demand/supply (no cross-hauling)
  exsup <- pmax(sup - dem, 0)
  exdem <- pmax(dem - sup, 0)
  
  # equalize sums of supply and demand:
  # scale up the smaller vector if sums do not match
  if (isTRUE(all.equal(sum(exsup), sum(exdem)))) {
    log_debug("sup == dem")
  } else if (sum(exsup) > sum(exdem)) {
    scale_factor <- sum(exsup) / sum(exdem)
    log_warn("sup > dem, scale dem by ", scale_factor)
    exdem <- exdem * scale_factor
  } else if (sum(exdem) > sum(exsup)) {
    scale_factor <- sum(exdem) / sum(exsup)
    log_warn("dem > sup, scale sup by ", scale_factor)
    exsup <- exsup * scale_factor
  }

  return(list(sup = exsup, dem = exdem, dmat = dmat))
}


solve_lp_trade_flows <- function(sup, dem, dmat) {
  time_start <- Sys.time()
  
  stopifnot(length(sup) == nrow(dmat))
  stopifnot(length(dem) == ncol(dmat))
  stopifnot(isTRUE(all.equal(sum(sup), sum(dem))))
  
  # reduce dimensions to only positive elements in demand and supply vectors
  spos <- (sup > 0)
  dpos <- (dem > 0)
  sup_ <- sup[spos]
  dem_ <- dem[dpos]
  dmat_ <- dmat[spos, dpos, drop = FALSE]

  log_debug("Solving LP problem with {nrow(dmat_)} rows and {ncol(dmat_)} columns...")

  sol <- lp.transport(
    cost.mat = dmat_,
    row.signs = rep("=", length(sup_)),
    row.rhs = sup_,
    col.signs = rep("=", length(dem_)),
    col.rhs = dem_,
    integers = NULL
  )
  
  # if there is no feasibile solution with exact equality constraints, try inequalities
  if (sol$status > 0) {
    log_debug("No feasible solution with equality constraints, trying inequality.")
    sol <- lp.transport(
      cost.mat = dmat_,
      row.signs = rep("<=", length(sup_)),
      row.rhs = sup_,
      col.signs = rep(">=", length(dem_)),
      col.rhs = dem_,
      integers = NULL
    )
  }
  
  # attach dim names
  rownames(sol$solution) <- names(sup_)
  colnames(sol$solution) <- names(dem_)
  
  # create full-size solution matrix with zeros where supply or demand are zero
  x <- matrix(0, length(sup), length(dem))
  x[spos, dpos] <- sol$solution
  rownames(x) <- names(sup)
  colnames(x) <- names(dem)
  sol$solution_full <- x
  
  time_diff <- Sys.time() - time_start
  log_debug(paste("LP solved in", round(time_diff, 2), attr(time_diff, "units")))
  return(sol)
}

#' Solve trade flows using LP algorithm
#' 
#' @param ind_code industry code, use "all_industries" to sum over all.
call_trade_flows <- function(ind_code) {
  cache_path <- glue(opath$flows_, .envir = append(params_econ, list(ind_code = ind_code)))
  if (file.exists(cache_path)) {
    log_debug("read from cache ", cache_path)
    y <- readRDS(cache_path)
  } else {
    if (ind_code == "all_industries") {
      # solve for every industry
      industry_codes <- call_industry_codes()
      y <- 0
      for (ind_code in industry_codes) {
        x <- call_trade_flows(ind_code)
        y <- y + x
      }
    } else {
      log_debug("Solving trade flows for industry {ind_code}")
      x <- prep_lp_solver_inputs(ind_code)
      sol <- solve_lp_trade_flows(x$sup, x$dem, x$dmat)
      y <- sol$solution_full
    }
    saveRDS(y, util$mkdir(cache_path))
    log_debug("saved to cache ", cache_path)
  }
  return(y)
}


<<<<<<< HEAD
=======
total_trade_flows <- function() {
  # solve for every industry
  industry_codes <- glue(opath$demand_, .envir = params_econ) |>
    readRDS() |>
    rownames()
  y <- 0
  for (ind_code in industry_codes) {
    x <- call_trade_flows(ind_code)
    y <- y + x
  }
  return(y)
}


call_industry_codes <- function(file_directory = glue(opath$flows_, .envir = append(params_econ, list(ind_code = ""))) ){
  df <- file_directory %>% 
    dirname() %>% 
    list.files() %>% 
    tools::file_path_sans_ext() 
  return(df)
}


# industry_code: single code or all, or comma-separated list of codes, or regex
filter_industry_codes <- function(cluster_subset, industry_code_vector){
  cs <- cluster_subset
  icv <- industry_code_vector
  if (cs == "all_industries" || grepl("^[[:alnum:]]+$", cs)) { # single code or all
    if (cs %in% icv){
      df <- cs
      return(df)
    } else {stop("Selection not feasible")}
  } else if (grepl(",", cs)) { # comma-separated list of codes
    if (all(str_split_1(cs, ",") %in% icv)){
      df <- str_split_1(cs, ",")
      return(df)
    } else if (any(str_split_1(cs, ",") %in% icv)) {
      nf <- str_split_1(cs, ",") %>% 
        {.[which(!. %in% icv)]}
      warning("Select codes: ", nf ," not feasible")
      df <- str_split_1(cs, ",") %>% 
        {.[which(. %in% icv)]}
      return(df)
    } else {stop("Selection not feasible")}
  } else { # regex
    if (length(grep(cs, icv)) > 0){
      df <- grep(cs, icv, value = TRUE)
      return(df)
    } else {stop("Selection not feasible")}
  }
}

call_trade_flows_custom <- function(cluster_subset, 
                                    file_directory = glue(opath$flows_, .envir = append(params_econ, list(ind_code = ""))) ){
  lp <- call_industry_codes(file_directory = file_directory) %>% 
    {filter_industry_codes(cluster_subset, .)} 
  df <- 0
    for (i in lp) {
      df <- df + call_trade_flows(i)
    }
  return(df)
}

>>>>>>> 11b283ee


# RAS+Gravity algorithm ----

#' County-to-county impedance matrix
#' @param form Impedance form - "gaus" or "prox"
#' @param dist_par Distance parameter in miles
imped_mat <- function(form, dist_par) {
  # convert all units to meters and discard unit information
  dist_par <- set_units(dist_par, mi) |> set_units(m) |> drop_units()
  dist_mat <- readRDS(ipath$dist_mat) |> drop_units()
  if (form == "prox") {
    y <- (dist_mat < dist_par)
    mode(y) <- "integer"
  } else if (form == "gaus") {
    y <- exp(-.5 * (dist_mat / dist_par)^2)
  }
  rownames(y) <- colnames(y) <- rownames(dist_mat)
  return(y)
}

#' Gravity model predicted trade flows
gravity <- function(sup, dem, imped_mat) {
  x <- outer(sup, dem) * imped_mat
  # normalize to match total
  x <- x * sum(dem) / sum(x)
  x
}


#' Iteratively scale prior matrix to match target row and column sums using RAS algorithm
#'
#' @param x0 Prior matrix.
#' @param rs1 Vector of target row sums.
#' @param cs1 Vector of target column sums.
#' @param tol Numerical tolerance number, iterate until RMSE between steps falls below `tol`.
#' @param maxiter Maximum number of iterations.
#' @return List with result and iteration diagnostics.
#' 
#' @examples
#' ras_rescale(matrix(1, 3, 3), c(0,2,3), c(3,0,2))
ras_rescale <- function(x0, rs1, cs1, tol = 0, maxiter = 10) {
  
  # stalling condition tolerance
  maxad_stall_tol <- 0.01

  # verify if targets sum to same total within relative tolerance
  sum_tol <- 0.001
  sum_dif <- abs(sum(rs1) - sum(cs1)) / sum(cs1)
  if (sum_dif > sum_tol) stop("sum(rs1) != sum(cs1)")
  
  # mask away all-zero rows and columns
  # they will be added back after RAS
  rpos <- (rs1 > 0) & (rowSums(x0) > 0)
  cpos <- (cs1 > 0) & (colSums(x0) > 0)
  x <- x0[rpos, cpos, drop=F]
  nr <- nrow(x)
  nc <- ncol(x)
  rs <- rs1[rpos]
  cs <- cs1[cpos]
  
  
  # initialize convergence metrics
  rmsd <- Inf # root mean squared deviation
  mad <- Inf # mean absolute deviation
  maxad <- Inf # maximum absolute deviation
  converged <- FALSE
  
  # print matrix and required scaling factors
  print_scale_factors <- function(x1, rows) {
    y <- matrix(0, nrow(x0), ncol(x0), dimnames = list(rownames(x0), colnames(x0)))
    y[rpos, cpos] <- x1
    if (rows) {
      rs <- rowSums(y)
      y <- cbind(y, rs, rs1, rs1 / rs)
      colnames(y)[-(1:ncol(x0))] <- c("sum", "target", "adj")
    } else {
      cs <- colSums(y)
      y <- rbind(y, cs, cs1, cs1 / cs)
      rownames(y)[-(1:nrow(x0))] <- c("sum", "target", "adj")
    }
    y <- round(y, 3)
    print(glue("scale {what}", what = if (rows) "rows" else "cols"))
    print(y)
  }
  
  for (iter in 1:maxiter) {
    # scale rows
    # print_scale_factors(x, TRUE)
    radj <- rs / rowSums(x)
    x1 <- matrix(radj, nrow(x), ncol(x)) * x
    # scale cols
    # print_scale_factors(x1, FALSE)
    cadj <- cs / colSums(x1)
    x1 <- matrix(cadj, nrow(x), ncol(x), byrow = TRUE) * x1

    # convergence metrics
    # calculated from rows, since column sums match target exactly after scaling
    rs_dev <- rowSums(x1) - rs
    rmsd <- sqrt(mean(rs_dev^2))
    mad <- mean(abs(rs_dev))
    maxad1 <- max(abs(rs_dev))

    # new matrix for next iteration    
    x <- x1
    
    # check stalling condition
    maxad_rel_ch <- abs(maxad1 - maxad) / maxad1
    if (maxad_rel_ch < maxad_stall_tol) {
      log_warn("Convergence stalled at relative MaxAD difference {maxad_rel_ch}")
      break
    }
    maxad <- maxad1

    converged <- (maxad <= tol)
    
    log_debug("RAS iteration: {iter}, RMSD: {rmsd}, MAD: {mad}, MaxAD: {maxad}, converged: {converged}")
    if (converged) break
  }
  if (iter == maxiter) log_warn("Maximum number of iterations reached")

  # add back rows and cols of zeroes
  x_full <- matrix(0, nrow(x0), ncol(x0))
  x_full[rpos, cpos] <- x
  rownames(x_full) <- rownames(x0)
  colnames(x_full) <- colnames(x0)
  
  # last used row adjustment factors and unmatched zeroes
  radj_full <- rep(1, nrow(x0))
  radj_full[rpos] <- radj
  radj_full[(rs1 > 0) & (rowSums(x0) == 0)] <- Inf
  names(radj_full) <- rownames(x0)
  
  # last used column adjustment factors and unmatched zeroes
  cadj_full <- rep(1, ncol(x0))
  cadj_full[cpos] <- cadj
  cadj_full[(cs1 > 0) & (colSums(x0) == 0)] <- Inf
  names(cadj_full) <- colnames(x0)
  
  out <- list(matrix = x_full,
              nrow_pos = nrow(x), 
              ncol_pos = ncol(x),
              iterations = iter, 
              rmsd = rmsd,
              mad = mad, 
              maxad = maxad,
              converged = converged,
              radj = radj_full,
              cadj = cadj_full)
  return(out)
}



# tests ----

## viz ----

#' Viz matrix as a heat map using ggplot
plot_heatmap <- function(x, zero_na = TRUE, discrete = FALSE) {
  
  if (is.null(rownames(x))) rownames(x) <- 1:nrow(x)
  if (is.null(colnames(x))) colnames(x) <- 1:ncol(x)
  x |>
    as_tibble(rownames = "from") |>
    pivot_longer(!from, names_to = "to") |>
    mutate(
      from = ordered(from, levels = rev(rownames(x))),
      to = ordered(to, levels = colnames(x)),
      value = if (zero_na) na_if(value, 0) else value,
      value = if (discrete) ordered(value) else value
    ) |>
    ggplot() +
    scale_x_discrete(position = "top") +
    geom_tile(aes(to, from, fill = value)) +
    coord_fixed()
}

## impedance ----

test_map_gravity <- function(ind_code, imped_form, imped_par, place) {
  imp <- imped_mat(imped_form, imped_par)
  dem <- readRDS(glue(opath$demand_, .envir = params_econ))[ind_code, ]
  sup <- readRDS(glue(opath$supply_, .envir = params_econ))[ind_code, ]
  common_places <- base::intersect(rownames(imp), base::intersect(names(dem), names(sup)))
  place_n <- length(common_places)
  imp <- imp[common_places, common_places]
  dem <- dem[common_places]
  sup <- sup[common_places]
  
  tf <- gravity(sup, dem, imp)
  
  exports <- tf[place, ] |>
    as_tibble(rownames = "place") |> 
    rename(exports_to = value)
  imports <- tf[, place] |>
    as_tibble(rownames = "place") |> 
    rename(imports_from = value)
  df <- geog$call_geog() |> 
    filter(!(STATE_CODE %in% c('02', '15', '60', '66', '69', '72', '78')))
  df <- left_join(df, exports, "place") |>
    left_join(imports, "place")
  df
}

## RAS ----

test_ras <- function() {
  imp <- imped_mat("gaus", 500)
  dem <- readRDS(glue(opath$demand_, .envir = params_econ))[1, ]
  sup <- readRDS(glue(opath$supply_, .envir = params_econ))[1, ]
  common_places <- base::intersect(rownames(imp), base::intersect(names(dem), names(sup)))
  place_n <- length(common_places)
  imp <- imp[common_places, common_places]
  dem <- dem[common_places]
  sup <- sup[common_places]
  t <- ras_trade_flows(gravity(dem, sup, imp), sup, dem, 1e-5, 1, TRUE)
  tf <- t$trade_matrix
  rownames(tf) <- colnames(tf) <- common_places
  place <- "55025"
  exports <- tf[place, ] |>
    as_tibble(rownames = "place") |> 
    rename(exports = value)
  imports <- tf[, place] |>
    as_tibble(rownames = "place") |> 
    rename(imports = value)
  df <- geog$call_geog() |> 
    filter(!(STATE_CODE %in% c('02', '15', '60', '66', '69', '72', '78')))
  df <- left_join(df, exports, "place") |>
    left_join(imports, "place")
  
  tmap_mode("view")
  tm_shape(df) + tm_fill("imports")
}
<|MERGE_RESOLUTION|>--- conflicted
+++ resolved
@@ -249,29 +249,14 @@
 }
 
 
-<<<<<<< HEAD
-=======
-total_trade_flows <- function() {
-  # solve for every industry
-  industry_codes <- glue(opath$demand_, .envir = params_econ) |>
-    readRDS() |>
-    rownames()
-  y <- 0
-  for (ind_code in industry_codes) {
-    x <- call_trade_flows(ind_code)
-    y <- y + x
-  }
-  return(y)
-}
-
-
-call_industry_codes <- function(file_directory = glue(opath$flows_, .envir = append(params_econ, list(ind_code = ""))) ){
-  df <- file_directory %>% 
-    dirname() %>% 
-    list.files() %>% 
-    tools::file_path_sans_ext() 
-  return(df)
-}
+# TODO: reconsile with the other version of this functin above
+# call_industry_codes <- function(file_directory = glue(opath$flows_, .envir = append(params_econ, list(ind_code = ""))) ){
+#   df <- file_directory %>%
+#     dirname() %>%
+#     list.files() %>%
+#     tools::file_path_sans_ext()
+#   return(df)
+# }
 
 
 # industry_code: single code or all, or comma-separated list of codes, or regex
@@ -288,10 +273,10 @@
       df <- str_split_1(cs, ",")
       return(df)
     } else if (any(str_split_1(cs, ",") %in% icv)) {
-      nf <- str_split_1(cs, ",") %>% 
+      nf <- str_split_1(cs, ",") %>%
         {.[which(!. %in% icv)]}
       warning("Select codes: ", nf ," not feasible")
-      df <- str_split_1(cs, ",") %>% 
+      df <- str_split_1(cs, ",") %>%
         {.[which(. %in% icv)]}
       return(df)
     } else {stop("Selection not feasible")}
@@ -303,18 +288,17 @@
   }
 }
 
-call_trade_flows_custom <- function(cluster_subset, 
+call_trade_flows_custom <- function(cluster_subset,
                                     file_directory = glue(opath$flows_, .envir = append(params_econ, list(ind_code = ""))) ){
-  lp <- call_industry_codes(file_directory = file_directory) %>% 
-    {filter_industry_codes(cluster_subset, .)} 
+  stop("this needs to be aligned with call_industry_codes()")
+  lp <- call_industry_codes(file_directory = file_directory) %>%
+    {filter_industry_codes(cluster_subset, .)}
   df <- 0
     for (i in lp) {
       df <- df + call_trade_flows(i)
     }
   return(df)
 }
-
->>>>>>> 11b283ee
 
 
 # RAS+Gravity algorithm ----
