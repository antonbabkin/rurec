--- conflicted
+++ resolved
@@ -72,451 +72,6 @@
   return(df)
 }
 
-<<<<<<< HEAD
-# Call up and clean TIGER data
-# shapefile formats are available for 2020:2013, 2010, 2000, 1990
-call_tiger <- function(year = 2013,
-                       scale = c("20m", "500k", "5m"),
-                       geometry = TRUE,
-                       ...){
-  scale <- match.arg(scale)
-  df <- get_county_df(year2tiger(year), 
-                                geometry, 
-                                scale)
-  df %<>% rename(place = CODE)
-  df$COUNTY <- paste(df$NAME, "County")
-  if(isTRUE(geometry)){
-    #df$center <- st_centroid(df$geometry)
-    df$center <- df$geometry %>% st_transform("EPSG:26911") %>% st_centroid() %>% st_transform(st_crs(df)[[1]]) 
-    }
-  st <- get_state_df(geometry = FALSE) %>% select(1:3) 
-  names(st) <- c("STATE_CODE", "STATE_NAME", "STATE")
-  df <- left_join(df, st, by = "STATE_CODE")
-  df %<>% arrange(place)
-  return(df)
-}
-
-# Get county name from FIPS code
-fips2name <- function(fips,
-                      year = 2012,
-                      long = FALSE,
-                      ...){
-  df <- call_tiger(year2tiger(year), geometry = F)
-  if(long){
-    df <- paste0(df$COUNTY[df$place == fips],", ", df$STATE_NAME[df$place == fips])
-  } else {
-    df <- df$NAME[df$place == fips]
-  }
-  return(df)
-}
-
-# Call geography and aggregate spatial features of each CBSA member in a cluster
-cbsa_spatial_cluster <- function(year = 2013, 
-                                 ...){
-  t <- call_tiger(year, ...)
-  c <- call_cbsa_concord(year)
-  c <- c[c$place %in% intersect(c$place, t$place),]
-  c <- data.frame(CBSA_CODE = c(c$CBSA_CODE, setdiff(t$place, c$place)), 
-                  place = c(c$place, setdiff(t$place, c$place)),
-                  CBSA_TITLE = c(c$CBSA_TITLE, t$COUNTY[t$place %in% setdiff(t$place, c$place)]))
-  c <- c[order(c$CBSA_CODE), ]
-  rownames(c) <- 1:nrow(c)
-  j <- inner_join(t, c, by = "place", copy = TRUE)
-  x <- j$CBSA_CODE %>% unique() %>% .[order(.)]
-  df <- j %>% distinct(CBSA_CODE, .keep_all = TRUE) %>% select(CBSA_CODE, CBSA_TITLE)
-  for (i in x){
-    #print(paste(list_names, "start cluster: ", i, which(i == x), "of", length(x), Sys.time()))
-    df$geometry[df$CBSA_CODE == i] <- j %>% filter(j$CBSA_CODE == i) %>% st_union()
-    #print(paste(list_names, "  end cluster: ", i, which(i == x), "of", length(x), Sys.time()))
-  }
-  df$center <- st_centroid(df$geometry)
-  return(df)
-}
-
-### Call geographic features
-call_geog <- function(year,
-                      cbsa_clust = FALSE, 
-                      ...){
-  if(isFALSE(cbsa_clust)){
-    df <- call_tiger(...) 
-  } else {
-    df <- cbsa_spatial_cluster(...)
-  }
-  return(df)
-}
-
-############ Generate neighbors of neighbors hierarchical vector for a place ad nauseam
-#Watch out for Nantucket, MA; Staten Island,NY; and San Juan, WA
-neighbor_of_neighbor <- function(central_place,
-                                 quiet = TRUE,
-                                 ...){
-  t <- call_geog(...) %>% 
-    .[!grepl('^(02|15|72)', .$place), ]
-  df <- data.frame("place" = t$place, 
-                   "nn" = vector(mode = "character", length = length(t$place)))
-  df$nn[df$place %in% central_place] <- "n0"
-  nn <- central_place
-  l <- 1
-  x <- 0
-  while(sum(df$nn=="") != x){
-    x = sum(df$nn=="")
-    tp <- st_touches(t$geometry, 
-                     t[t$place %in% nn, ]$geometry)
-    tp <- +as.matrix(tp)
-    rownames(tp) <- t$place
-    colnames(tp) <- c(nn)
-    nx <- setdiff(rownames(tp)[apply(tp, 1, function(x){any(x==1)})], nn)
-    df$nn[df$place %in% nx] <- paste0("n",l)
-    nn <- c(nn, nx)
-    l = l + 1
-    if(!quiet == TRUE){
-      print(paste("Interval level:", l))
-      print(paste("Places remaining:", sum(df$nn=="")))
-    }
-  }
-  return(df)
-}
-
-# Produce Center to Center Distance Matrix
-dist_matc <- function(...){
-  t <- call_geog(...)
-  df <- t$center %>% 
-    as_Spatial() %>% 
-    distm()
-  rownames(df) = colnames(df) <- t$place
-  return(df)
-}
-
-# Produce Shared Border Matrix
-bprox_mat <- function(queen = TRUE, 
-                      ...){
-  t <- call_geog(...)
-  df <- t$geometry %>% 
-    poly2nb(queen = queen) %>%
-    nb2mat(style = "B", zero.policy = TRUE)
-  diag(df) <- 1
-  rownames(df) = colnames(df) <- t$place
-  return(df)
-}
-
-# Produce binary Distance Matrix from polygon edge with variable distance
-dist_matb <- function(boundary_limit = miles2meters(1000), 
-                      ...){
-  t <- call_geog(...)
-  df = st_is_within_distance(t$geometry, 
-                             dist = boundary_limit)
-  df <- +as.matrix(df)
-  diag(df) <- 1
-  rownames(df) = colnames(df) <- t$place
-  return(df)
-}
-
-# Produce binary Distance Proximity Matrix from polygon center
-# distance in meters
-dprox_mat <- function(boundary_limit = miles2meters(1000),
-                      ...){
-  df <- dist_matc(...)
-  df[df < boundary_limit & df > 0] <- 1
-  df[df > boundary_limit] <- 0
-  diag(df) <- 1
-  return(df)
-}
-
-# Produce inverse power distance decay impedance matrix
-power_impedance_mat <- function(decay_power = 2, 
-                                ...){
-  df <- dist_matc(...)
-  df <- (1/(df)^decay_power)
-  df[is.infinite(df)] = 1
-  return(df)
-}
-
-# Produce exponential distance decay impedance matrix
-expo_impedance_mat <- function(decay_constant = 10000,
-                               ...){
-  df <- dist_matc(...)
-  df <- exp(-(df/decay_constant)) 
-  return(df)
-}
-
-# Produce Gaussian distance decay impedance matrix
-gaus_impedance_mat <- function(rms_width = miles2meters(1000),
-                               ...){
-  df <- dist_matc(...)
-  df <- exp(-.5*(df/rms_width)^2) 
-  return(df)
-}
-
-# Produce hyperbolic secant distance decay impedance matrix
-hyper_impedance_mat <- function(decay_constant = 1000000,
-                                ...){
-  df <- dist_matc(...)
-  df <- ((2/(exp(-(df/decay_constant)) + exp(df/decay_constant))))
-  return(df)
-}
-
-# Produce bi-square distance decay 
-bisquare_impedance_mat <- function(decay_zero = miles2meters(1000),
-                                   ...){
-  dis <- dist_matc(...)
-  df <- (1-(dis/decay_zero)^2)^2
-  df[dis > decay_zero] <- 0
-  return(df)
-}
-
-############ Call and clean pubdata BEA IO Use table
-call_use_table <- function(year,
-                           ilevel = c("det", "sum", "sec"), 
-                           ...){
-  ilevel <- match.arg(ilevel)
-  df <- year2bea(year, ilevel) %>% 
-    get_use(., ilevel) %>% 
-    as.matrix()
-  df[is.na(df)] = 0
-  return(df)
-}
-
-############ Call and clean pubdata BEA IO Supply table
-call_supply_table <- function(year,
-                              ilevel = c("det", "sum", "sec"), 
-                              ...){
-  ilevel <- match.arg(ilevel)
-  df <- year2bea(year, ilevel) %>% 
-    get_sup(., ilevel) %>% 
-    as.matrix()
-  df[is.na(df)] = 0
-  if (ilevel == "sec"){
-    #temp fix needs correction in rurec.pubdata.bea_io module
-    rownames(df) <- c(colnames(df)[1:15], "Used", "Other", "T017")
-  }
-  return(df)
-}
-
-### Aggregate and tidy a commodity-by-industry BEA matrix
-condense_bea_matrix <- function(matrix,
-                                ilevel){
-  if(ilevel == "det"){
-    df <- matrix %>% 
-      matrix_collapse(., grep("^23", colnames(.), value = TRUE), "23") %>% 
-      matrix_collapse(., grep("^531", colnames(.), value = TRUE), "531") %>% 
-      .[!grepl("4200ID|S00402|S00300", rownames(.)), !grepl("4200ID", colnames(.)), drop=F]
-  }
-  if(ilevel == "sum"){ 
-    df <- matrix %>% 
-      matrix_collapse(., grep("^336", colnames(.), value = TRUE), "336") %>% 
-      matrix_collapse(., grep("^541", colnames(.), value = TRUE), "541") %>% 
-      matrix_collapse(., grep("^(HS|ORE)", colnames(.), value = TRUE), "531")
-  }
-  if (ilevel == "sec"){
-    df <- matrix
-  }
-  return(df)
-}
-
-### Aggregate and tidy a BEA row-vector
-condense_bea_vector <- function(vector,
-                                ilevel){
-  if(ilevel == "det"){
-    df <- vector %>% 
-      vector_collapse(., grep("^23", colnames(.), value = TRUE), "23") %>% 
-      vector_collapse(., grep("^531", colnames(.), value = TRUE), "531") %>% 
-      .[,!grepl("4200ID|S00402|S00300", colnames(.)), drop=F]
-  }
-  if(ilevel == "sum"){ 
-    df <- vector %>% 
-      vector_collapse(., grep("^336", colnames(.), value = TRUE), "336") %>% 
-      vector_collapse(., grep("^541", colnames(.), value = TRUE), "541") %>% 
-      vector_collapse(., grep("^(HS|ORE)", colnames(.), value = TRUE), "531")
-  }
-  if (ilevel == "sec"){
-    df <- vector
-  }
-  return(df)
-}
-
-#needs more adjustments so that all consolidating for CBP is done beforehand (e.g., government)?
-### Get Use matrix and tidy structure for use with NAICS adjacent processes
-use_matrix <- function(year,
-                       ilevel = c("det", "sum", "sec"),
-                       ...){
-  ilevel <- match.arg(ilevel)
-  df <- call_use_table(year, ilevel, ...) %>% 
-    .[1:(which(rownames(.) == "T005")-1), 1:(which(colnames(.) == "T001")-1)] %>% 
-    condense_bea_matrix(., ilevel)
-  return(df)
-}
-### Get Supply matrix and tidy structure for use with NAICS adjacent processes
-supply_matrix <- function(year,
-                          ilevel = c("det", "sum", "sec"),
-                          ...){
-  ilevel <- match.arg(ilevel)
-  df <- call_supply_table(year, ilevel, ...) %>% 
-    .[1:(nrow(.)-1), 1:(which(colnames(.) == "T007")-1)] %>% 
-    condense_bea_matrix(., ilevel)
-  return(df)
-}
-
-### Get National BEA Total Industry Output Vector and tidy structure for use with NAICS adjacent processes
-industry_output <- function(year,
-                            ilevel = c("det", "sum", "sec"),
-                            ...){
-  ilevel <- match.arg(ilevel)
-  df <- call_supply_table(year, ilevel, ...) %>% 
-    .[nrow(.), 1:(which(colnames(.) == "T007")-1), drop=F] %>% 
-    condense_bea_vector(., ilevel) %>% 
-    t() %>% 
-    `colnames<-`("T017")
-  return(df)
-}
-
-### Get National BEA Total Commodity Output Vector and tidy structure for use with NAICS adjacent processes
-commodity_output <- function(year,
-                             ilevel = c("det", "sum", "sec"),
-                             ...){
-  ilevel <- match.arg(ilevel)
-  df <- call_supply_table(year, ilevel, ...) %>%
-    .[1:(nrow(.)-1), "T007", drop=F] %>%
-    t() %>%
-    condense_bea_vector(., ilevel) %>%
-    t() %>%
-    `colnames<-`("T007")
-  return(df)
-}
-
-### Get National BEA Total Commodity Product Supply Vector and tidy structure for use with NAICS adjacent processes
-commodity_supply <- function(year,
-                             ilevel = c("det", "sum", "sec"),
-                             ...){
-  ilevel <- match.arg(ilevel)
-  df <- call_supply_table(year, ilevel, ...) %>% 
-    .[1:(nrow(.)-1), "T016", drop=F] %>% 
-    t() %>% 
-    condense_bea_vector(., ilevel) %>% 
-    t() %>% 
-    `colnames<-`("T016")
-  return(df)
-}
-
-##todo: use manual rowsum for more consistency a la D and C 
-### Get total commodity output's share of total product supply: Phi
-commodity_share_factor <- function(year,
-                                   ilevel = c("det", "sum", "sec"),
-                                   ...){
-  ilevel <- match.arg(ilevel)
-  tco <- call_supply_table(year, ilevel, ...) %>% 
-    .[1:(nrow(.)-1), "T007", drop=F] %>% 
-    t() %>% 
-    condense_bea_vector(., ilevel) %>% 
-    t() %>% 
-    `colnames<-`("T007")
-  tps <- commodity_supply(year, ilevel, ...)
-  df <- tco/tps
-  return(df)
-}
-
-
-#### Commodities-by-Industries parallel to ordinary technical coefficients matrix 
-b_matrix <- function(year,
-                     ilevel = c("det", "sum", "sec"),
-                     ...){
-  ilevel <- match.arg(ilevel)
-  u_mat <- use_matrix(year, ilevel, ...)
-  x <- industry_output(year, ilevel, ...)
-  df <- u_mat %*% diag(1/as.vector(x))
-  colnames(df) <- colnames(u_mat)
-  return(df)
-}
-
-####Commodity Composition of Industry Outputs
-c_matrix <- function(year,
-                     ilevel = c("det", "sum", "sec"),
-                     ...){
-  ilevel <- match.arg(ilevel)
-  supply_mat <- supply_matrix(year, ilevel, ...)
-  x <- industry_output(year, ilevel, ...)
-  df <- supply_mat %*% diag(1/as.vector(x))
-  colnames(df) <- colnames(supply_mat)
-  return(df)
-}
-
-#### Industry Source of Commodity Outputs
-d_matrix <- function(year,
-                     ilevel = c("det", "sum", "sec"),
-                     ...){
-  ilevel <- match.arg(ilevel)
-  supply_mat <- supply_matrix(year, ilevel, ...)
-  q <- commodity_output(year, ilevel, ...)
-  df <- t(supply_mat) %*% diag(1/as.vector(q))
-  colnames(df) <- rownames(supply_mat)
-  return(df)
-}
-
-# Call up and clean CBP ($1,000 of dollars) available for years 1986:2021
-call_cbp <- function(year,
-                     cbp_scale = c("county", "state", "us"),
-                     imputed = TRUE, 
-                     national_wages = FALSE, 
-                     ...){
-  cbp_year <- year2cbp(year)
-  cbp_scale <- match.arg(cbp_scale)
-  #If TRUE derive county-level annual payroll from county-level EFSY imputed employment and CBP quarterly payroll
-  if(imputed){
-    df <- get_cbp_year_pq(cbp_year) %>% as.character() %>% open_dataset() %>% collect() %>% as.data.frame()
-    df$place <- paste0(df$fipstate, df$fipscty)
-    # stopgap for getting imputed payrolls when suppression exists even at the state-level
-    if (national_wages){
-      #national employment derived from sum of county employment
-      nat_ind_emp_sum <- df %>% {aggregate(.$emp, list(.$industry), FUN=sum)}
-      colnames(nat_ind_emp_sum) <- c("industry", "nat_emp")
-      #national annual payroll derived from sum of sub-establishment type payroll
-      nat_ind_ap_sum <- get_df(geo = "us", year = cbp_year) %>% .[.$lfo != "-", ] %>% {aggregate(.$ap, list(.$industry), FUN=sum)}
-      colnames(nat_ind_ap_sum) <- c("industry", "natsub_ap")
-      nat_sums <- inner_join(nat_ind_emp_sum, nat_ind_ap_sum, by = "industry")
-      nat_ind_wage <- get_df(geo = "us", year = cbp_year) %>% .[.$lfo == "-", ] %>% inner_join(., nat_sums, by = "industry")
-      nat_ind_wage$nat_wage = nat_ind_wage$qp1 / nat_ind_wage$emp * 4
-      #If national quarterly payroll is zero use national annual payroll
-      x <- nat_ind_wage$qp1 == 0
-      nat_ind_wage[x, ]$nat_wage = nat_ind_wage[x, ]$ap / nat_ind_wage[x, ]$emp 
-      #If CBP/EFSY employment is zero use sum of county employment
-      x <- nat_ind_wage$emp == 0
-      nat_ind_wage[x, ]$nat_wage = nat_ind_wage[x, ]$qp1 / nat_ind_wage[x, ]$nat_emp * 4
-      #If CBP/EFSY employment is zero AND national quarterly payroll is zero use national annual payroll and sum of county employment
-      x <- nat_ind_wage$emp == 0 & nat_ind_wage$qp1 == 0
-      nat_ind_wage[x, ]$nat_wage = nat_ind_wage[x, ]$ap / nat_ind_wage[x, ]$nat_emp 
-      #If CBP/EFSY employment is zero AND national quarterly payroll is zero AND national annual payroll is zero use sum of subsector payroll and sum of county employment
-      x <- nat_ind_wage$emp == 0 & nat_ind_wage$qp1 == 0  & nat_ind_wage$ap == 0
-      nat_ind_wage[x, ]$nat_wage = nat_ind_wage[x, ]$natsub_ap / nat_ind_wage[x, ]$nat_emp 
-      nat_ind_wage <- nat_ind_wage %>% subset(select = c("industry", "nat_wage"))
-      df <- left_join(df, nat_ind_wage, by = "industry")
-      x <- df$emp != 0 & !is.finite(df$ap) & is.finite(df$nat_wage)
-      df[x, ]$ap <- df[x, ]$emp * df[x, ]$nat_wage
-    }
-  } else {
-    df <- get_df(geo = cbp_scale, 
-                     year = cbp_year)
-    if(cbp_scale == "county"){
-      df$place <- paste0(df$fipstate, df$fipscty)
-    }
-    if(cbp_scale == "state"){
-      df$place <- df$fipstate
-    }
-    if(cbp_scale == "us"){
-      df$place <- "usa"
-    }
-  }
-  n <- c("lfo", "fipstate", "fipscty", "place", "industry", "emp", "qp1", "ap", "est")
-  df <- df[names(df) %in% n] %>% 
-    rename(NAICS = industry)
-  df$ap[!is.finite(df$ap)] <- 0
-  return(df)
-}
-
-# system.time({df <- call_cbp(2014, national_wages = F)})
-# system.time({df2 <- call_cbp(2014, national_wages = T)})
-# all.equal(df, df2)
-# identical(df, df2)
-=======
->>>>>>> fccb0ded
 
 
 #Agglomerate NAICS and BEA concordance by year and industry specificity (sector, summary, or detail)
