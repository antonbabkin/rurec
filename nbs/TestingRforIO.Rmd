---
title: "TestingRforIO"
author: "Austin Sandler"
date: "1/29/2022"
output:
  html_document:
    code_folding: "hide"
    code_download: true
self_contained: false

---

```{r preamble, include = FALSE}
# When you click the **Knit** button a document will be generated that includes both content as well as the output of any embedded R code chunks within the document.

# Note: Procedure contains some idiosyncrasies in specific to initial data set naming convention. 
# Needs greater generalization in future.

```
##  {.tabset}

This R Markdown document is a preliminary testing ground for Austin to become familiar with: 

1. The R Programming Language
1. The Input-Output Accounts Data
1. I/O Processing and Manipulation
1. Clear, Reproducible, Resilient, Scalable, and Data Agnostic Workflows

<<<<<<< HEAD
```{r packages, prompt = TRUE, cache=TRUE, include = FALSE}
# Download and install R packages.

p <- c("bea.R",  "dplyr", "fs", "ggmap", "ggplot2", "heatmaply", "httr", "ioanalysis", "knitr", "magrittr", "maptools", "openxlsx", "plyr", "png", "purrr", "raster", "RColorBrewer", "RCurl", "reticulate",  "rgdal", "rgeos", "rlang", "rmarkdown", "scales", "sf", "sp", "stringr", "tidyverse", "tidyr", "tmap", "viridis", "seriation")

ipak <- function(pkg){
        new.pkg <- pkg[!(pkg %in% installed.packages()[, "Package"])]
        if (length(new.pkg))
                install.packages(new.pkg, dependencies = TRUE)
        sapply(pkg, require, character.only = TRUE)
=======
### RStartup

<details><summary>Possible Warnings</summary>
```{r packages and libraries}
# Download, Install, and Add R packages as necessary.

# List packages needed for this exercise
packages <- c("dplyr", 
              "fs", 
              "ggplot2", 
              "heatmaply", 
              "httr", 
              "ioanalysis", 
              "knitr", 
              "logmult", 
              "magrittr", 
              "maptools", 
              "openxlsx", 
              "pander", 
              "png", 
              "purrr", 
              "raster", 
              "RColorBrewer", 
              "RCurl", 
              "readxl", 
              "reticulate",  
              "rlang", 
              "rmarkdown", 
              "scales", 
              "sf", 
              "sp", 
              "stringr", 
              "tidyverse", 
              "tidyr", 
              "tmap",
              "tools",
              "viridis")

# Install packages not yet installed
installed_packages <- packages %in% rownames(installed.packages())
if (any(installed_packages == FALSE)) {
  install.packages(packages[!installed_packages], dependencies = TRUE)
>>>>>>> 25c01606
}

# Load packages
invisible(lapply(packages, library, character.only = TRUE))

```
</details>

<details><summary>Possible Warnings</summary>
```{r directory}
# Create a location for project and downloaded files.

"GettingStartedIO" -> project_name 
"DataDirectory" -> data_directory_name 

setwd("..")
project_name  %>% dir.create()
setwd(project_name)

data_directory_name  %>% dir.create() 
DD <- getwd() %>% path(data_directory_name) 

```
</details>

### Preliminary IO

<details><summary>Possible Warnings</summary>
```{r downloadIO, cache=TRUE}
# Download and unzip data.

# User must specify URL with zipped I/O data

"https://apps.bea.gov/industry/iTables%20Static%20Files/AllTablesSUP.zip" -> ZipURL

local({
destfile <- ZipURL %>% basename() %>% file_path_sans_ext() %>% path(DD, .)
temp <- tempfile()
  if (!file.exists(destfile)) {
   download.file(url=ZipURL, destfile=temp, quiet=TRUE)
      if (file.info(temp)$size > 0){
        unzip(zipfile = temp, exdir = DD, overwrite = FALSE)
      }
  }
      unlink(temp)
      
  raw_io_files.R <<- destfile    
})
rm(ZipURL)

```
</details>

I-O analysis, sometimes referred to as “inter-industry analysis,” is an economic tool that measures the relationships between various industries in the economy. The tables that make up the I-O accounts, which are typically presented in matrix form, provide a detailed “snapshot” of the economy. More specifically, I-O tables show the commodity inputs that are used by each industry to produce its output, the commodities produced by each industry, and the use of commodities by final consumers.The core of the I-O accounts consists of two basic national-accounting tables—a “make” table and a “use” table. The make table shows the production of commodities by industries. The rows present the industries, and the columns display the commodities that the industries produce. Looking across a row, all the commodities produced by that industry are identified, and the sum of the entries is that industry’s output. Looking down a column, all the industries producing that commodity are identified, and the sum of the entries is the output of that commodity.

The use table shows the uses of commodities by intermediate and final users. In contrast to the make table, the rows in the use table present the commodities or products, and the columns display the industries and final users that utilize them. The sum of the entries in a row is the output of that commodity. The columns show the products consumed by each industry and the three components of “value added”—compensation of employees, taxes on production and imports less subsidies, and gross operating surplus. Value added is the difference between an industry’s output and the cost of its intermediate inputs, and total value added is equal to GDP. The sum of the entries in a column is that industry’s output.

A more realistic classification scheme that accounts for industrial production by commodity type rather than industry category eliminates the somewhat clumsy and biased accounting of reallocating secondary production. More recent studies, including the US National Tables complied for years since 1972, redefine all secondary production by establishing a set of “commodity-by-industry” accounts. In national accounting parlance, the commodity-by-industry interindustry transactions tables are also often referred to as Supply and Use tables. 
For present purposes, define the Make matrix as $\mathbf{V}$, the row sums of which comprise the vector of total industry output, $\mathbf{x} = \mathbf{Vi}$, and the column sums of which comprise total commodity output, $\mathbf{q'} = \mathbf{i'V}$.
Note that the Use matrix, $\mathbf{U}$ is constructed in dimensions of commodities (rows) by industries (columns) and, in matrix terms, the accounting identities are $\mathbf{q} = \mathbf{Ui} + \mathbf{e}$ and $\mathbf{x'} = \mathbf{i'U} + \mathbf{v'}$, where $\mathbf{q}$ is the vector of total commodity outputs, $\mathbf{e}$ is the vector of commodity final demands, $\mathbf{v'}$ is the (row) vector of total value-added inputs, $\mathbf{x}$, and is the vector of total industry outputs. Let $\mathbf{i}$ to represent a column vector of 1’s of appropriate dimension, known as a “summation” vector. Post-multiplication of a matrix by $\mathbf{i}$ creates a column vector whose elements are the row sums of the matrix. Similarly, $\mathbf{i'}$ is a row vector of 1’s, and premultiplication of a matrix by $\mathbf{i'}$ creates a row vector whose elements are the column sums of the matrix.

The direct requirements table shows the amount of a commodity that is required by an industry to produce a dollar of the industry’s output. Total requirements tables show the relationship between final uses and gross output. There are three total requirements tables. The commodity-by-commodity total requirements table shows the production required, both directly and indirectly, of the commodity at the beginning of each row per dollar of delivery to final use of the commodity at the top of the column. The industry-by-commodity total requirements table shows the production required, both directly and indirectly, from the industry at the beginning of the row per dollar of delivery to final use of the commodity at the top of the column. The industry-by-industry total requirements table shows the production required, both directly and indirectly, from the industry at the beginning of the row per dollar of delivery to final use of the industry at the top of the column.

An important use of the I-O tables is in the estimation of the direct and indirect effects that changes in final uses will have on industry and commodity output, on employment, or on income. BEA’s Regional Economic Analysis Division relies on data in the I-O accounts to generate its Regional Input-Output Modeling System, or RIMS II, which can be used to analyze the impact of a state or local project or a change in a state or local program on the economy of an area. For example, state or local government planners can use the model to assess the economic impact of a new baseball stadium or airport or of the closing of a military base.


```{r importIOall}
# Import specific national accounting tables data into R. 

if (!exists("IO.tables")){
  temp <- raw_io_files.R %>% list.files(pattern="*.xlsx", full.names = TRUE)
  IO.tables <<- vector("list", length(temp))
  local({  
    for (i in 1:length(temp)){
       DataSheets <- temp[i] %>% excel_sheets()
       SheetList <- lapply(DataSheets, read.xlsx, xlsxFile=temp[i])
       names(SheetList) <- DataSheets
       IO.tables[[i]] <<- SheetList
       #names(IO.tables[i]) <<- temp[i] %>% basename() %>% file_path_sans_ext()
    }
  names(IO.tables) <<- temp %>% basename() %>% file_path_sans_ext()
  })
}


```


```{r subset}
# Subset and clean data for specific application. 

# User must specify desired year
# User must specify I/O dimensions

# names(SheetList)
"2012" -> SheetYear

# view(SheetList[[SheetYear]])


SheetList <- IO.tables$`Use_SUT_Framework_2007_2012_DET` 

5:404 -> SubDataRowDim
3:402 -> SubDataColDim
3 -> SubNameRow

SubSheetList <- SheetList[[SheetYear]][SubDataRowDim, SubDataColDim] %>%  as.matrix()
SubSheetList[SubSheetList == '...'| SubSheetList == 'N/A'] <- 0
SubSheetList[is.na(SubSheetList)] <- 0
NCol = dim(SubSheetList)[2]
SubSheetList %<>% as.numeric() %>% matrix(ncol = NCol)
ColNames <- SheetList[[SheetYear]][SubNameRow, SubDataColDim] %>% unlist() %>% unname()
dimnames(SubSheetList) <- list(NULL, ColNames)

rm(SubDataRowDim, SubDataColDim, SubNameRow, NCol)

```

An input–output model is constructed from observed data for a particular economic area – a nation, a region (however defined), a state, etc. The economic activity in the area must be able to be separated into a number of segments or producing sectors. The necessary data are the flows of products from each of the sectors (as a producer/seller) to each of the sectors (as a purchaser/buyer); these *interindustry* flows, or transactions (or intersectoral flows – the terms *industry* and *sector* are often used interchangeably in input–output analysis) are measured for a particular time period (usually a year) and in monetary terms.

One essential set of data for an input–output model are monetary values of the transactions between pairs of sectors (from each sector $i$ to each sector $j$); these are usually designated as $z_{ij}$ . Sector $j$’s demand for inputs from other sectors during the year will have been related to the amount of goods produced by sector $j$ over that same period. In addition, in any country there are sales to purchasers who are more external or *exogenous* to the industrial sectors that constitute the producers in the economy. The demands of these units – and hence the magnitudes of their purchases from each of the industrial sectors – are generally determined by considerations that are relatively unrelated to the amount being produced. The demand of these external units, since it
tends to be much more for goods to be used as such and not to be used as an input to an industrial production process, is generally referred to as *final demand*.

Assume that the economy can be categorized into n sectors. If we denote by $x_{i}$ the total output (production) of sector $i$ and by $f_{i}$ the total final demand for sector $i$’s product, we may write a simple equation accounting for the way in which sector $i$ distributes its product through sales to other sectors and to final demand: 
\begin{equation}
x_{i} = z_{i1} + ... + z_{ij} + ... + z_{in} + f_{i} = \sum^{n}_{j=1} z_{ij} + f_{i}
\end{equation}
The $z_{ij}$ terms represent *interindustry* sales by sector $i$ (also known as *intermediate* sales) to all sectors $j$ (including itself, when $j = i$).

 


The static Input-Output analysis, à la Wassily Leontief, poses the question: What level of output should each industry produce, such that it will satisfy the total demand of that industries output across all industries in an economy?

Simplifying assumptions:

1. Each industry produces only one homogeneous commodity.
1. Each industry uses a fixed input ratio.
1. Each industry exhibits constant returns to scale.

Let $a_{ij}$ specify the required amount of industry $i$'s commodity used to produce of one unit of industry $j$'s commodity, or how much of the $i$th commodity is used for the production of each unit of the $j$th commodity.

Let the national economy be  subdivided into  $n+1$ sectors; $n$ industries and one final demand sector $d$. The physical output of sector $i$ is usually represented by $x_{i}$ while $x_{ij}$ stands for the amount of the product of sector $i$ absorbed --as its input-- by sector $j$. The quantity of the product of sector $i$ delivered to the final demand sector is identified as $d_{i}$. 
The quantity of the output of sector $i$ absorbed by sector $j$ per unit of its total output is identified as $a_{ij}$ and called the *input coefficient* of sector $i$'s product in sector $j$.

$a_{ij} = x_{ij} / x_{j}$

Whereas a table expressed in physical units is called a *flow matrix* and when expressed in value (dollar) terms can be thought of as a system of *national accounts*, a complete table of input coefficients is called a *structural matrix*, given by: $A = [a_{ij}]$.

Note, to allow for the presence of final demand and primary inputs, in an open model, the sum of each column in $A$ must be less than 1. 


```{r simple open IO}
#A simple I/O analysis "by hand" presuming given national accounts are in the form of raw interindustry flows where one must generate a direct requirements matrices  (Technical Coefficients) and the total requirements matrix (Leontief inverse).
# Note the national IO table at present is a domestic flow specification as such the interindustry transactions table is no longer representative of a technological matrix. It rather represents the intra-national interindustry transactions, which are determined not only by technological factors, but also by trade factors. As a consequence in the domestic-flow table the balance between supply and demand is made considering only domestic production.

#User must specify subset dimensions for flow matrix
1:400 -> sub
#22 -> finuse
finuse <- dim(SubSheetList)[2]


D <- sub %>% length() %>% rep(0, .) %>% matrix()
#User to specify desired final demand values or delta demand values
5 -> D[17,1]

X <- SubSheetList[sub, sub]
Y <- SubSheetList[sub, finuse] %>% as.matrix()
A <- sweep(X, 2, Y, '/')
I <- nrow(X) %>% diag()

# Simple sufficient, but not necessary condition of sustainability. All must be TRUE.
all(colSums(A) < 1) %>% {paste0("Technology matrix structure passes sufficient test of sustainability: ", . )}

#Hawkins – Simon condition check. All must be TRUE.
PM = NULL
for(n in 2:nrow(I-A)){
  PM[1:n] = (det((I-A)[1:n,1:n]) > 0)
}
rm(n)

all(all(PM) & (diag(I-A) > 0) & (det(I-A) > 0)) %>% {paste0("Leontief matrix structure passes necessary and sufficient test of practibility and viability: ", . )}

B <- solve(I-A)
#B <- solve(I-A, tol = det(I-A))
X_Star <- B %*% D

```

### Regional IO

Next I implement a regional level analysis and accompanying metrics (location quotients, regional dependency, output multipliers, region specific technology pf production, spillover and feedback effects, and inter-regional linkages). In this case I use the County Business Patterns data to extrapolate the national I/O accounts down to a finer scale.


```{r downloadCBP, cache=TRUE, include = FALSE}
# Download and unzip data.

# User must specify URL with CBP data
"https://www2.census.gov/programs-surveys/cbp/datasets/2019/cbp19co.zip" -> ZipURL
local({
destfile <- ZipURL %>% basename() %>%  file_path_sans_ext() %>% path(DD, ., ext = "txt")
temp <- tempfile()
  if (!file.exists(destfile)) {
   download.file(url=ZipURL, destfile=temp, quiet=TRUE)
      if (file.info(temp)$size > 0){
        unzip(zipfile = temp, exdir = DD, overwrite = FALSE)
      }
  }
      unlink(temp)
      
      raw_cbp_files.R <<- destfile  
}) 
rm(ZipURL)

```

```{r importCBP, cache=TRUE}
# Import  CBP data into R.

if (!exists("RegionalData")){
      RegionalData <-   raw_cbp_files.R %>% read.csv(header = TRUE)
      RegionalData$fipstate %<>% formatC(width = 2, format = "d", flag = "0")
      RegionalData$fipscty  %<>% formatC(width = 3, format = "d", flag = "0")
  }



```

The highest level of NAICS classification is called the sector. There are 20 broad NAICS sectors two-digit NAICS. The hierarchy of NAICS specifications include subsector (three-digit), industry group (four-digit), NAICS industry (five-digit), and U.S. industry (six-digit).  Counts of unique NAICS specifications for CBP 2019 data include 20, 86, 288, 635, and 960 clusters respectively. 


BEA industry codes used in national IO tables are not bijective with NAICS codes, though they are similar at many levels and groupings. 


Estimates in the Industry Economic Accounts of the Bureau of Economic Analysis (BEA) are generally available at four levels of detail: sector (21 industry groups), summary (71 industry groups), underlying summary (138 industry groups), and detail (405 industry groups). For most IO type data products from BEA, estimates at the detail level are available only for available for year 2007 and 2012. Data products from BEA at the sector and summary detail levels are available from 1997 to 2020.


Regional input–output tables share with their national counterparts the problem of becoming outdated simply because of the passage of time. But smaller geographic scale introduces other problems. When one is concerned with models in which two or more regions are connected (or a single region and the rest of the country) shipments out of and into the  regions assume a much more important role – the former providing inputs to production and the latter representing markets for outputs. One procedure for obtaining this estimate for sector $i$ was to find the ratio of total regional output, less exports, of sector $i$, to the total output, less exports, plus  imports, of sector $i$.  Given by
$$p^{r}_{i} = \frac{x^{r}_{i} - e^{r}_{i}}{x^{r}_{i} - e^{r}_{i} + m^{r}_{i}}$$

Thus, when none of good $i$ is imported, $p^{r}_{i} = 1$, and the assumption is that all of the region’s needs for $i$ can be supplied internally. The regional input coefficient matrix is derived from  $\mathbf{A^{rr} = \hat{p}A^{n}}$ where $\mathbf{p} = [p^{r}_{i}]$ and $\mathbf{A^{n}}$ is the national technical coefficients matrix.

A regional input coefficient, $a^{rr}_{ij}$, is defined as the difference between a regional technical coefficient, $a^{r}_{ij}$, and a regional import coefficient, $a^{sr}_{ij}$, where $s$ indicates “outside of $r$.” If we have available a complete set of intra- and interregional data, then we observe the $a^{rr}_{ij}$ ’s (and $a^{sr}_{ij}$’s) directly. However, if we are trying to estimate $a^{rr}_{ij}$ from national data, as  is the case, the estimation problem can be posed in the following way: (1) estimate a regional technical coefficient, $a^{r}_{ij}$, from the corresponding national coefficient, $a^{r}_{ij}$, and then (2) estimate the regional input coefficient, $a^{rr}_{ij}$, as some proportion of the regional technical coefficient; that is, $a^{rr}_{ij} = p^{r}_{ij}a^{r}_{ij}$ (where  $0 \leq p^{r}_{ij} \leq 1$). Instead of estimating, $a^{r}_{ij}$ and $a^{sr}_{ij}$ we estimate $a^{r}_{ij}$  and $p^{r}_{ij}$. The two steps in this procedure for estimating $a^{rr}_{ij}$ from $a^{n}_{ij}$ would therefore be: (1) find $\alpha^{r}_{ij}$ such that $a^{r}_{ij} = (\alpha^{r}_{ij}) (a^{n}_{ij})$ and (2) $\beta^{r}_{ij}$ ($0 \leq \beta^{r}_{ij} \leq 1$) such that $a^{rr}_{ij} = (\beta^{r}_{ij}) (a^{r}_{ij})$. If we indeed can find $\alpha^{r}_{ij}$ and $\beta^{r}_{ij}$ for every $i$ and $j$, this is equivalent to finding $a^{rr}_{ij} = (\gamma^{r}_{ij}) (a^{n}_{ij})$ where $\gamma^{r}_{ij} = (\alpha^{r}_{ij}) (\beta^{r}_{ij})$. However, in general there is not enough regional information to find $\alpha^{r}_{ij}$ and  $\beta^{r}_{ij}$. If we assume region $r$ and national production recipes are identical, $a^{r}_{ij}$ equal to $a^{n}_{ij}$, then $\alpha^{r}_{ij} = 1$ for all $i$ and $j$. Or if each regional purchaser, $j$, of input $i$ was assumed to buy the same proportion of those inputs from within the region, then $\beta^{r}_{ij} = p^{r}_{i}$ for all $i$. In the absence of specific survey information, it is customary, at least initially, to invoke one or more these assumptions.

**Simple Location Quotients**
Let $x^{r}_{i}$ and $x^{r}$ denote gross output of sector $i$ in region $r$ and total output of all sectors inregion $r$, respectively, and let $x^{n}_{i}$ and $x^{n}$ denote these totals at the national level. Then the simple location quotient for sector $i$ in region $r$ is defined as:
$$LQ^{r}_{i} = \left( \frac{x^{r}_{i} / x^{r}} {x^{n}_{i} / x^{n}} \right) = \left( \frac{x^{r}_{i} / x^{n}_{i}} {x^{r} / x^{n}} \right)$$
$LQ^{r}_{i} > 1$ indicates a commodity whose production is relatively localized in region $r$. The simple location quotient is a measure of the ability of regional  industry $i$ to supply the demands placed upon it by other industries (and by final demand) in that region. If industry $i$ is less concentrated in the region than in the nation ($LQ^{r}_{i} < 1$), it is seen as less capable of satisfying regional demand for its output, and its regional direct input coefficients, $a^{rr}_{ij}$ ($j = 1, \dots, n$) are created by reducing the national coefficients, $a^{n}_{ij}$, by multiplying them by $LQ^{r}_{i}$. However, if
industry $i$ is more highly concentrated in the region than in the nation ($LQ^{r}_{i} > 1$), then it is assumed that the national input coefficients from industry $i$, $a^{n}_{ij}$ ($j = 1, \dots, n$) apply to the region, and the regional “surplus” produced by $i$ will be exported to the rest of the nation. Thus, for each row $i$ of an estimated regional table,
$$  
a^{rr}_{ij} = \left\{ 
\begin{align*}
(LQ^{r}_{i})a^{n}_{ij} \space\space if \space\space LQ^{r}_{i} < 1 \\
a^{n}_{ij} \space\space if \space\space LQ^{r}_{i} \geq 1
\end{align*}
\right\}
$$

If a national sector is not present in the region ($LQ^{r}_{i} = 0$), that row and column are simply deleted from $\mathbf{A^{n}}$. This procedure is
equivalent to assuming $\alpha^{r}_{ij} = 1$ for all $i$ and $j$ and letting $\beta^{r}_{ij} = LQ^{r}_{i}$ when $LQ^{r}_{i} < 1$ and $\beta^{r}_{ij} = 1$  when $LQ^{r}_{i} \geq  1$. This approach does have a distinct asymmetry. When a sector is import-oriented ($LQ^{r}_{i} < 1$), the modification of the national coefficient varies with the strength of the import orientation $a^{rr}_{ij} = (LQ^{r}_{i})a^{n}_{ij}$, but when a sector is export-oriented ($LQ^{r}_{i} > 1$), the strength of that orientation is not reflected in  the modification $a^{rr}_{ij} = (1)a^{n}_{ij}$. 

A complication arises if the estimates of regional industry output that are obtained using *LQ* coefficients exceed actual output for some industries.  In this event, coefficients developed by this method have often been “balanced” to ensure that they do not overestimate the regional output of each sector.



A fundamental problem in many-region input–output modeling is therefore the estimation of the transactions between regions. Then let $z^{rr}_{ij}$ denote the dollar flow of goods from sector $i$ in region $r$ to sector $j$ in region $r$. One approach, the interregional model, requires a complete (ideal) set of both intra- and interregional data. For the two-region case, this means knowing $\mathbf{x^{r}} = [x^{r}_{i}]$, $\mathbf{x^{s}} = [x^{s}_{i}]$, $\mathbf{Z^{rr}} = [z^{rr}_{ij}]$, $\mathbf{Z^{ss}} = [z^{ss}_{ij}]$, $\mathbf{Z^{sr}} = [z^{sr}_{ij}]$ - recording transactions from sector $i$ in region $r$ to sector $j$ in region $s$ – $\mathbf{Z^{rs}} = [z^{rs}_{ij}]$ – in which flows from $s$ to $r$ are captured. It is the last two matrices that cause the most trouble. In practice, it is never the case that one has such detailed information, and the requirements grow quickly with the number of regions – a three-region model has six interregional matrices, a four-region model has 12, and so on.

**Gravity Model Formulations**
The basic idea is that the flow of good $i$ from region $r$ to region $s$ can be looked upon as a function of (1) some measure of the total output of $i$ in $r$, $x^{r}_{i}$, (2) some measure of the total purchases of $i$ in $s$, $x^{s}_{i}$ ,and (3) the distance (as a measure of “impedance”) between the two regions, $d^{rs}$. One straightforward function, taking inspiration from Newton’s observations on gravity, would involve the product of the two
“masses” ($x^{r}_{i}$ and $x^{s}_{i}$ ) divided by the square of the distance. The relatively simplified form is given by:
$$ z^{rs}_{i} = \frac{x^{r \cdot}_{i}x^{s \cdot}_{i}} {x^{\cdot \cdot}_{i}} Q^{rs}_{i}$$
where $x^{r \cdot}_{i}$ is  the “supply pool” of good $i$ in region $r$, $x^{s \cdot}_{i}$ is the “demand pool” of good $i$ in region $s$, $x^{\cdot \cdot}_{i}$ is the total production of commodity $i$ in the system and $Q^{rs}_{i}$ is a parameter to be estimated. The most optimistic scenario is that values of $x^{r \cdot}_{i}$, $x^{s \cdot}_{i}$, $x^{\cdot \cdot}_{i}$,  and $z^{rs}_{i}$ are known from some base period or for some subset of transportation data. In that case, one can evaluate the parameter $Q^{rs}_{i}$ from those data, as
$$Q^{rs}_{i} = \frac{\bar{z}^{rs}_{i} \bar{x}^{\cdot \cdot}_{i}} {\bar{x}^{r \cdot}_{i}  \bar{x}^{s \cdot}_{i}}$$
where overbars indicate known values.




```{r location quotient}
# Note many embedded  nongeneralizeable naming conventions, needs further revision

RegionalData_C <- filter(RegionalData, naics == "------")
V_N <- sum(RegionalData_C$emp)

Regions <- RegionalData_C[, 1:2]
Regions$place <- paste0(Regions$fipstate, Regions$fipscty)

RegionalData_Sector <- RegionalData %>% filter(grepl('*----', naics) & naics != '------' )
RegionalData_Subsector <- RegionalData %>% filter(grepl('///', naics))
RegionalData_IndustryGroup <- RegionalData %>% filter(grepl('//', naics) & !grepl('///', naics))
RegionalData_NAICSIndustry <- RegionalData %>% filter(grepl('/', naics) & !grepl('///', naics)  & !grepl('//', naics))
RegionalData_USNAICS <- RegionalData %>% filter(!grepl('/', naics) & !grepl('-', naics))

# unique(RegionalData_Sector$naics)


```

<<<<<<< HEAD
CBP data preparation could probably be done in Python and used accross multiple modules. Chunks below use `reticulate` to call Python function defined in a module `rurec.cbp`.

```{r init_python}
library(reticulate)
use_condaenv('rurec')
```

```{r load_cbp}
cbp <- import('rurec.cbp')
regional_data_py <- cbp$get_df(2019L)
head(regional_data_py)
=======
```{r ras function}


# A.local <- ras()

>>>>>>> 25c01606
```



```{r regional tables}
#Create county level I/O accounts

#Future iterations will need more "functionality" with chunk processes turned into functions for more broad scale usage 




```




### Project Narrative

```{r Richard Trial}
# Exercise to replicate table and analysis from project narrative



ProjNarrIO <- c(IO.tables$"Use_SUT_Framework_2007_2012_DET"$"2012"[[6,4]],
                IO.tables$"Use_SUT_Framework_2007_2012_DET"$"2012"[[6,196]],
                IO.tables$"Use_SUT_Framework_2007_2012_DET"$"2012"[[6,211]],
                IO.tables$"Use_SUT_Framework_2007_2012_DET"$"2012"[[6,286]],
                IO.tables$"Use_SUT_Framework_2007_2012_DET"$"2012"[[6,291]],
                IO.tables$"Use_SUT_Framework_2007_2012_DET"$"2012"[[197,4]],
                IO.tables$"Use_SUT_Framework_2007_2012_DET"$"2012"[[197,196]],
                IO.tables$"Use_SUT_Framework_2007_2012_DET"$"2012"[[197,211]],
                IO.tables$"Use_SUT_Framework_2007_2012_DET"$"2012"[[197,286]],
                IO.tables$"Use_SUT_Framework_2007_2012_DET"$"2012"[[197,291]],
                IO.tables$"Use_SUT_Framework_2007_2012_DET"$"2012"[[212,4]],
                IO.tables$"Use_SUT_Framework_2007_2012_DET"$"2012"[[212,196]],
                IO.tables$"Use_SUT_Framework_2007_2012_DET"$"2012"[[212,211]],
                IO.tables$"Use_SUT_Framework_2007_2012_DET"$"2012"[[212,286]],
                IO.tables$"Use_SUT_Framework_2007_2012_DET"$"2012"[[212,291]],
                IO.tables$"Use_SUT_Framework_2007_2012_DET"$"2012"[[287,4]],
                IO.tables$"Use_SUT_Framework_2007_2012_DET"$"2012"[[287,196]],
                IO.tables$"Use_SUT_Framework_2007_2012_DET"$"2012"[[287,211]],
                IO.tables$"Use_SUT_Framework_2007_2012_DET"$"2012"[[287,286]],
                IO.tables$"Use_SUT_Framework_2007_2012_DET"$"2012"[[287,291]],
                IO.tables$"Use_SUT_Framework_2007_2012_DET"$"2012"[[292,4]],
                IO.tables$"Use_SUT_Framework_2007_2012_DET"$"2012"[[292,196]],
                IO.tables$"Use_SUT_Framework_2007_2012_DET"$"2012"[[292,211]],
                IO.tables$"Use_SUT_Framework_2007_2012_DET"$"2012"[[292,286]],
                IO.tables$"Use_SUT_Framework_2007_2012_DET"$"2012"[[292,291]]) 

ProjNarrIO[is.na(ProjNarrIO)] <- 0 

codenames <- c(IO.tables$"Use_SUT_Framework_2007_2012_DET"$"2012"[[6,1]],
               IO.tables$"Use_SUT_Framework_2007_2012_DET"$"2012"[[197,1]],
               IO.tables$"Use_SUT_Framework_2007_2012_DET"$"2012"[[212,1]],
               IO.tables$"Use_SUT_Framework_2007_2012_DET"$"2012"[[287,1]],
               IO.tables$"Use_SUT_Framework_2007_2012_DET"$"2012"[[292,1]])

descriptionnames <- c(IO.tables$"Use_SUT_Framework_2007_2012_DET"$"2012"[[6,2]],
               IO.tables$"Use_SUT_Framework_2007_2012_DET"$"2012"[[197,2]],
               IO.tables$"Use_SUT_Framework_2007_2012_DET"$"2012"[[212,2]],
               IO.tables$"Use_SUT_Framework_2007_2012_DET"$"2012"[[287,2]],
               IO.tables$"Use_SUT_Framework_2007_2012_DET"$"2012"[[292,2]])


ProjNarrIO %<>%  as.numeric() %>% matrix(nrow = 5, ncol = 5, byrow = TRUE,  dimnames = list(descriptionnames, codenames))

ProjNarrRegSales <- data.frame(A  = c(0, 500,	0,  1000,	500),  B = c(0, 100,	200,	500,	200) ) %>% t() %>% as.matrix()

imat <- rep(c(1), each=ncol(ProjNarrIO)) %>% as.matrix()

alpha <- sweep(ProjNarrIO[1, ] %*% t(ProjNarrRegSales), 1, ProjNarrIO[1, ] %*% imat, "/")
rho <- sweep(alpha, 2, ProjNarrRegSales %*% imat, "/")


colnames(ProjNarrRegSales) <- codenames
sample.RUC<-cbind(ProjNarrRegSales, t(alpha), t(rho))
colnames(sample.RUC)[6] <- "alpha"
colnames(sample.RUC)[7] <- "rho"

```


**Generate Economic Catchment Area (ECA) codes** 

Since 1880, the Census Bureau has applied formal rules to categorize geographic areas as urban for the purposes of statistical reporting. The most recent version of this taxonomic schema classifies areas as urban areas (UA, densely settled with a population greater than 50,000) and urban clusters (UC, densely settled with populations greater than 2,500 and less than 50,000). <u> For as long as the Census Bureau has been defining urbanicity, rural has **ALWAYS** been the residual category</u> : from the 2010 Census Urban-Rural Classification Criterion, “‘rural’ encompasses all population, housing, and territory not included within an urban area.”

The construction of urban places follows a complex set of rules accounting for the attributes of urban land use and residential development patterns, but the intuition is fairly straight-forward. First, identify contiguous Census blocks (sometimes, tracts) above a minimum population density thereby defining a potential urban core. Then, continue to agglomerate adjacent-*ish* (again, there are complex rules allowing for hops, jumps, exclaves, enclaves, indentations, etc.) blocks/tracts meeting other density and population thresholds until the boundaries of the place are established. The population of this agglomeration then determines whether it is a UA, UC, or rural. The RUCA codes are a further refinement constructed by ERS to account for 1) the size of urban agglomerations and 2) resident commuting patterns, while applying the urban-rural typology employed by OMB. Thus, every UA is termed a Metropolitan Area Core. UCs are delimited by population into Micropolitan Area Core (10,000 to 49,999) and Small Town Core (2,500 to 9,999). Remaining blocks/tracts are then classified according to whether a high (more than 30%) or low (10% to 30%) percentage of residents commute to an urban core, as well as the type of core of the primary flow. Secondary codes are also assigned based upon the destination type of the secondary commuter flow.

We propose to use core units as the basis for building Rural-Urban Economic Catchment Areas codes from InfoGroup and the Census of Agriculture in very much the same vein as ERS constructs the RUCA codes, but with a notable design distinction: we will classify tracts from low density to high density, rather than defining rural as a catch-all, non-urban residual. Specifically:

1) We will define a *primary economic catchment area* (ECA) centered on each small UC core (RUCA 7) that includes associated commuting Census tracts (RUCA 8 and 9) and nearby rural tracts that include large employers in InfoGroup. The latter condition accommodates economic activities that may employ relatively large numbers of residents but are purposefully located far from residential areas, e.g., paper milling and government military installations. We will explore the sensitivity of our coding to various definitions of nearby, e.g. 5, 10, and 20 mile radii.

2) We will use the Census of Agriculture to identify the *primary* crop and livestock production activities and the County Business Patterns to identify the presence of forestry and mining activity in rural Zip codes surrounding the primary ECA (the smallest published unit for both programs is the Zip code). We anticipate that for the overwhelming majority of the country, using the county as the basic unit will suffice for identifying agricultural, forestry, and extraction, but western counties are sufficiently large to benefit from a more disaggregated reporting unit.

3) We will then use the most recent Use Tables published by BEA as part of its Input-Output Accounts program (2018 for 71 two- and three-digit NAICS industries and 2012 for 415 fourdigit NAICS industries) to calculate absolute and relative *rural use coefficients* for each *primary* ECA with respect to the agricultural, forestry, and extraction (AFE) activity in its vicinity.

<p align="center">
$\alpha^{r}_{i}  = \sum^{k} s^{k}_{i} \sum^{m} s^{m}_{i} \rho^{k}_{m}$ and $\rho^{r}_{i} = \sum^{k} s^{k}_{i} \left( \frac{\sum^{m} s^{m}_{i} \rho^{k}_{m}} {\sum^{m} \rho^{k}_{m} } \right)$ 
</p>

  where $s^{m}_{i}$ is the share of employment/sales for industry $m$ in business catchment area $i$ calculated from InfoGroup; $\rho^{k}_{m}$ is the use parameter for AFE activity $k$ in industry $m$ from the BEA Use Tables; $s^{k}_{i}$ is the share of agricultural or forestry activity $k$ of total AFE activities; and $M$ and $K$ are the set of non-AFE and AFE industries, respectively. 

  To illustrate, a simplified five-sector economy based on the BEA 2012 Use Table might be:

`r kable(ProjNarrIO, caption = "Use Factor")`

4) We will then assign remaining rural tracts to *primary* ECAs using a gravity model based on the use coefficients defined above. Gravity models have been applied as far back as the 1850s (Carey, 1858) to describe social phenomena and continue to be used across disciplines (Erlander, 1980; Haynes and Fotheringham, 1984; Sen and Smith, 1995; Wilson 2000), including contemporary analyses of international trade (USITC, 2020). To illustrate, suppose that there were two *primary* ECAs with the following industry sales (in $1000s) and calculated rural use coefficients:

`r kable(sample.RUC, caption = "Industry Sales", digits = c(0, 0, 0, 0, 0, 1, 3))`

  To simplify, suppose Area A were at 0 on the unit interval and Area B at 1 with all intervening  space representing rural tracts. A gravity approach based on the use coefficient would assign the intervening rural tracts on (0,`r round(alpha[1]/(alpha[1]+alpha[2]), 3)`) to Area A and tracts (`r round(alpha[1]/(alpha[1]+alpha[2]), 3)`,1) to Area B. In contrast, a gravity approach using the adjusted use coefficient would assign the intervening rural tracts on (0,`r round(rho[1]/(rho[1]+rho[2]), 3)`) to Area A and tracts (`r round(rho[1]/(rho[1]+rho[2]), 3)`,1) to Area B. More generally, for either use coefficient, we will treat the United States as a plane over the unit simplex and apply a gravity approach to assign rural tracts to any *primary* ECA. 

  A notable feature of this approach is that *primary* ECAs may exhibit sufficiently low gravity that they are effectively economic islands. For example, a small-town anchored by car manufacturing plant surrounded by cropland. Of course, that small-town may be associated with larger, discontiguous economic areas through the manufacturing supply chain, which will reveal itself at higher economic geographies described subsequently, but <u>**creating measures to make meaningful economic distinctions between population centers currently lumped as “small towns” is a valuable project output that will benefit policy-makers**</u>.

5) We will then move to assigning the remaining tracts, beginning with Micropolitan low commuting (RUCA 6) tracts. For each tract, we will calculate the following *total use coefficients*:

<p align="center">
$\rho_{ij} = \sum^{M} s^{m}_{i} \left( \frac{\sum^{m} s^{n}_{j} \rho^{n}_{i}} {\rho^{n}_{i} } \right)$,
$\rho_{ji} = \sum^{M} s^{m}_{j} \left( \frac{\sum^{m} s^{n}_{i} \rho^{n}_{j}} {\rho^{n}_{j} } \right)$,
$\rho_{ik} = \sum^{M} s^{m}_{i} \left( \frac{\sum^{m} s^{n}_{k} \rho^{n}_{i}} {\rho^{n}_{i} } \right)$,
$\rho_{ki} = \sum^{M} s^{m}_{k} \left( \frac{\sum^{m} s^{n}_{i} \rho^{n}_{k}} {\rho^{n}_{k} } \right)$
</p>

  where $i$ denotes the tract, $j$ denotes the adjacent primary ECA, and $k$ denotes the Micropolitan core (RUCA 4) [NB: There may be multiple adjacent *primary* ECA, so that for the general case of Z adjacent *primary* ECA, 2Z+2 total use coefficients are calculated]. These coefficients summarize the economic flow to and from the tract. Thus, we will assign the tract to either the Micropolitan Core or the adjacent *primary* ECA according to the magnitude of the largest total use coefficients, or leave the tract as an economic island if flows are insufficiently strong, i.e., gravity is sufficiently weak.

6) After assigning all Micropolitan and Metropolitan commuting tracts (RUCA 2, 3, and 5) following a similar approach to the one above, we will define *secondary* ECAs. To do so, we will again treat the United States as a plane with nodes defined by Micropolitan cores and *primary* ECAs attracted to those nodes by *total use coefficients*. *Primary* ECAs are assigned to *secondary* ECAs centered on Micropolitan cores when gravity is sufficiently strong. Next, contiguous groups of yet-unassigned *primary* ECAs with sufficiently strong gravity will be aggregated into *secondary* ECAs independent of a Micropolitan core; those without are classified as isolated.

7) Step 6 is repeated with Metropolitan cores to define *tertiary* ECAs.  

The approach described above is based on the three categories of urbanized places from the RUCA system, but it generalizes broadly to an N-level hierarchy of nodes where the nth ECA is defined by the parameter pair ($\rho_{n}$, $\theta_{n}$), the upper limit on the population of the core and the gravity threshold that defines economic islands, respectively. Refinements based on the former would permit the definition of small and large metropolitan cores, or even Megapolitan cores. The latter parameter can be varied according to moments of the use coefficient distribution (the lowest quintile or decile) or absolute values with a priori relevance, e.g., a parameter from a specified decay function in a formal model. We will implement the gravity model in Python, as it is open-source and with spatial modeling packages, e.g., [SpInt](https://github.com/pysal/spint) [(Oshan 2016)](https://doi.org/10.18335/region.v3i2.175) and [GME](https://github.com/USITC-Gravity-Group/GME) [(USITC 2019)](http://dx.doi.org/10.2139/ssrn.3832208), that are already being used to model international trade, migration flows, and transportation networks.












```{r}

#heatmaply(SubSheetList)

#heatmap.io(toy.IO$Z, toy.IO$RS_label, FUN = log)

#ggplot(A)


```

<!-- ```{bash} -->
<!-- <!-- conda create -n r-reticulate python --> -->
<!-- <!-- source activate r-reticulate --> -->
<!-- <!-- conda list -n r-reticulate --> -->
<!-- <!-- #activate r-reticulate --> -->
<!-- <!-- conda install numpy --> -->
<!-- <!-- conda install scipy --> -->
<!-- <!-- conda install pandas --> -->
<!-- <!-- conda install geopandas --> -->
<!-- <!-- conda install geos --> -->
<!-- <!-- conda install matplotlib --> -->
<!-- <!-- conda install pyshp --> -->
<!-- <!-- conda install rtree --> -->
<!-- ``` -->

```{r python libraries, warning=FALSE, message=FALSE, include = FALSE, results = "hide"}
# #Sys.setenv(RETICULATE_PYTHON = "/usr/local/bin/python3.9")
# 
# library(reticulate)
# 
# conda_create("r-reticulate")
# conda_install("r-reticulate", "scipy")
# conda_install("r-reticulate", "numpy")
# conda_install("r-reticulate", "pandas")
# conda_install("r-reticulate", "geopandas")
# conda_install("r-reticulate", "geos")
# conda_install("r-reticulate", "matplotlib")
# conda_install("r-reticulate", "pyshp")
# conda_install("r-reticulate", "rtree")
```

```{python}
# Test chuck  that runs python code
#repl_python()

# print("Hello Python!")
# dict = {"country": ["Brazil", "Russia", "India", "China", "South Africa"],
#        "capital": ["Brasilia", "Moscow", "New Dehli", "Beijing", "Pretoria"],
#        "area": [8.516, 17.10, 3.286, 9.597, 1.221],
#        "population": [200.4, 143.5, 1252, 1357, 52.98] }
# pd <- import("pandas")
# brics = pandas.DataFrame(dict)
# print(brics)

```







<|MERGE_RESOLUTION|>--- conflicted
+++ resolved
@@ -26,18 +26,7 @@
 1. I/O Processing and Manipulation
 1. Clear, Reproducible, Resilient, Scalable, and Data Agnostic Workflows
 
-<<<<<<< HEAD
-```{r packages, prompt = TRUE, cache=TRUE, include = FALSE}
-# Download and install R packages.
-
-p <- c("bea.R",  "dplyr", "fs", "ggmap", "ggplot2", "heatmaply", "httr", "ioanalysis", "knitr", "magrittr", "maptools", "openxlsx", "plyr", "png", "purrr", "raster", "RColorBrewer", "RCurl", "reticulate",  "rgdal", "rgeos", "rlang", "rmarkdown", "scales", "sf", "sp", "stringr", "tidyverse", "tidyr", "tmap", "viridis", "seriation")
-
-ipak <- function(pkg){
-        new.pkg <- pkg[!(pkg %in% installed.packages()[, "Package"])]
-        if (length(new.pkg))
-                install.packages(new.pkg, dependencies = TRUE)
-        sapply(pkg, require, character.only = TRUE)
-=======
+
 ### RStartup
 
 <details><summary>Possible Warnings</summary>
@@ -80,7 +69,6 @@
 installed_packages <- packages %in% rownames(installed.packages())
 if (any(installed_packages == FALSE)) {
   install.packages(packages[!installed_packages], dependencies = TRUE)
->>>>>>> 25c01606
 }
 
 # Load packages
@@ -380,25 +368,24 @@
 
 ```
 
-<<<<<<< HEAD
 CBP data preparation could probably be done in Python and used accross multiple modules. Chunks below use `reticulate` to call Python function defined in a module `rurec.cbp`.
 
 ```{r init_python}
-library(reticulate)
-use_condaenv('rurec')
+#library(reticulate)
+#use_condaenv('rurec')
 ```
 
 ```{r load_cbp}
-cbp <- import('rurec.cbp')
-regional_data_py <- cbp$get_df(2019L)
-head(regional_data_py)
-=======
+#cbp <- import('rurec.cbp')
+#regional_data_py <- cbp$get_df(2019L)
+#head(regional_data_py)
+
+```
+
 ```{r ras function}
 
-
 # A.local <- ras()
 
->>>>>>> 25c01606
 ```
 
 
