---
title: "The Dashboard"
format:
  html:
    code-fold: true
    df-print: paged
    embed-resources: true
params:
  data_pack_path: "data/dashboard_data_v240124.zip"
  geography_year: 2013
  map_agg_stats_show: true
  map_agg_stats_year: 2012
  map_agg_stats_fill_var: "establishments" # population, employment, establishments
  map_agg_prosp_fill_var: "premature.death" # unemployment_rate, bachelors, lfpr, poverty, net.migration, premature.death
  map_ex_supdem_show: true
  map_ex_supdem_year: 2012
<<<<<<< HEAD
  map_ex_supdem_ind: "1111A0" #"1111A0"
=======
  map_ex_range_year: "2008-2012"
  map_ex_supdem_ind: "713900" #"1111A0"
>>>>>>> 08653b70
  focus_county: "55025"
  map_imped_show: false
  map_imped_shape: "gaus" # prox, power, expo, gau, hyper, bisquare
  map_imped_param: 500 # scale parameter of the impedance function
  basic_geog_feature: TRUE
  distance_matrix: TRUE
  impedance_matrix: TRUE
  central_impedance_table: TRUE
  absorption_density_plot: FALSE
  sector_hist_plot: TRUE
  sector_hist_plot_multi: TRUE
  supply_demand_map: TRUE
  supply_demand_delta_map: TRUE
  impedance_map: TRUE
  connectedness_map: TRUE
  absorption_map: TRUE
  eca_map: TRUE
  eca_place_map: TRUE 
---

::: panel-tabset
# intro

```{r}
#| output: false
library(logger)
library(tidyverse)
library(glue)
library(sf)
library(units)
library(leaflet)
library(htmltools)
library(tmap)

logger::log_threshold(DEBUG)

source("R/basic_utilities.R", local = (util <- new.env()))
source("R/dataprep.R", local = (dataprep <- new.env()))
source("R/geography.R", local = (geo <- new.env()))
source("R/dataprep_infogroup.R", local = (infogroup <- new.env()))
source("R/place_output.R", local = (place_output <- new.env()))
source("R/dataprep_bea_io.R", local = (bea_io <- new.env()))
source("R/trade_flows.R", local = (trade_flows <- new.env()))
source("R/connectedness.R", local = (connect <- new.env()))
<<<<<<< HEAD
=======
source("R/connectedness.R", local = (connect <- new.env()))

source("R/visualization.R", local = (visual <- new.env()))
source("R/circularity.R", local = (circ <- new.env()))

>>>>>>> 08653b70
```

## params

```{r}
params
```

## data

```{r}
# list of data objects used throughout the notebook
ipath <- list(
  geo_county_ = glue(geo$opath$county_, year = "{year}", scale = "20m", geometry = TRUE),
  geo_state = glue(geo$opath$state_, scale = "20m", geometry = "{geometry}"),
  population = dataprep$opath$population,
  infogroup_ = infogroup$opath$county_,
  io_output_ = glue(place_output$opath$output_, year = "{year}", class_system = "{class_system}", ilevel = "det", bus_data = "{bus_data}"),
  bea_io_use_det_ = glue(bea_io$opath$use_, level = "det", year = "{year}", labels = FALSE),
  bea_io_sup_det_ = glue(bea_io$opath$sup_, level = "det", year = "{year}", labels = FALSE),
  call_dist_mat_ = glue(geo$opath$dist_mat_, year = "{year}", from = "center", cbsa = FALSE)
)

ipath

# pack data
# list(ipath) |>  list_c() |> list_c() |> # cat paths from all lists into single vector
#   util$zip_pack(params$data_pack_path, files = _, overwrite = TRUE)

# unpack data
# util$zip_unpack(params$data_pack_path, overwrite = TRUE)
```

## common functions

```{r}
#' Load base county geodataframe
call_geo <- function() {
  df <- geo$call_geog(params$geography_year) |>
    rename_with(str_to_lower)
  d <- geo$pubdata$get_state_df(FALSE) |>
    rename_with(str_to_lower) |>
    select(code, contiguous, bea_region_name) |>
    rename(state_code = code)
  df <- left_join(df, d, "state_code")
  df
}

```




# agg stats

```{r}
if (params$map_agg_stats_show) {
  # county shapes
  df <- call_geo()

  # population
  d <- dataprep$call_population() |>
    filter(year == params$map_agg_stats_year, cty != "000") |>
    mutate(place = str_c(st, cty)) |>
    rename(population = pop) |>
    select(place, population)
  df <- left_join(df, d, by = "place")

  # establishments end employment
  d <- open_dataset(glue(infogroup$opath$county_, year = params$map_agg_stats_year)) |>
    mutate(place = str_c(st, cty)) |>
    select(place, est, emp) |>
    group_by(place) |>
    summarize(across(everything(), sum)) |>
    rename(establishments = est, employment = emp) |>
    collect()
  df <- left_join(df, d, by = "place")


  fill_var <- params$map_agg_stats_fill_var
  d <- df |>
    filter(contiguous)
  pal <- colorNumeric("magma", log10(d[[fill_var]]))
  val <- log10(d[[fill_var]])
  col <- pal(val)
  lab <- glue(
        "{county}",
        "Population: {population}",
        "Employment: {employment}",
        "Establishments: {establishments}",
        .sep = "<br>",
        .envir = d) |> lapply(HTML)
  
  leaflet() |>
    addTiles() |>
    addPolygons(
      data = d,
      stroke = FALSE,
      fillColor = col,
      fillOpacity = 0.6,
      label = lab,
      popup = lab
    ) |>
    addLegend(pal = pal, values = val, title = glue("log10({fill_var})"))
}
```




# excess sup/dem

```{r}
if (params$map_ex_supdem_show) {
  industry <- params$map_ex_supdem_ind
  
  df <- call_geo()
  
  # county demand
  d <- place_output$call_intermediate(
    year = params$map_ex_supdem_year,
    schedule = "demand",
    paradigm = "domestic",
    class_system = "commodity",
    ilevel = "det",
    bus_data = "infogroup"
  ) |>
    filter(indcode == industry) |>
    select(place, demand)

  df <- left_join(df, d, "place")

  # county supply
  d <- place_output$call_intermediate(
    year = params$map_ex_supdem_year,
    schedule = "supply",
    paradigm = "domestic",
    class_system = "commodity",
    ilevel = "det",
    bus_data = "infogroup"
  ) |>
    filter(indcode == industry) |>
    select(place, supply)
  
  df <- left_join(df, d, "place") |>
    mutate(across(c(supply, demand), round)) |>
    mutate(net_supply = supply - demand)
  
  ind_name <- bea_io$pubdata$get_sup(params$map_ex_supdem_year, "det")$row_names |>
    purrr::keep(\(x) x[1] == industry)
  ind_name <- ind_name[[1]][2]

  d <- df |>
    filter(contiguous) |>
    mutate(log_supdem = sign(net_supply) * log10(1 + abs(net_supply)))
  pal <- colorNumeric(c("red", "white", "blue"), d$log_supdem)
  val <- d$log_supdem
  col <- pal(val)
  lab <- glue(
        "{county} {place}",
        "Supply: {supply}",
        "Demand: {demand}",
        "Net supply: {net_supply}",
        .sep = "<br>",
        .envir = d) |> lapply(HTML)
  
  leaflet() |>
    addTiles() |>
    addPolygons(
      data = d,
      stroke = FALSE,
      fillColor = col,
      fillOpacity = 0.6,
      label = lab,
      popup = lab
    ) |>
    addLegend(pal = pal, values = val, title = HTML(glue("{ind_name} ({industry})<br>Net industry supply (log10)")))
  


}
```


# distance and impedance

```{r}
if (params$map_imped_show) {
  fips <- params$focus_county
  name <- geo$fips2name(fips, long = TRUE)
  
  df <- call_geo()
  
  d <- geo$call_dist_mat(year = params$geography_year, from = "center")[fips, ] |>
    as_tibble(rownames = "place") |>
    rename(distance = value) |>
    mutate(distance = drop_units(set_units(distance, mi)))
  
  df <- left_join(df, d, "place")
  
  df %>%
    filter(contiguous) %>%
    ggplot() + 
    geom_sf(aes(fill = distance)) +
    labs(title = glue("Distance from {name} ({fips}), miles"))
}
```


```{r}
if (params$map_imped_show) {
  fips <- params$focus_county
  name <- geo$fips2name(fips, long = TRUE)
  imped_fn <- paste0("call_", params$map_imped_shape, "_impedance_mat")
  imped_par <- params$map_imped_param
  
  df <- call_geo()
  
  d <- geo[[imped_fn]](imped_par, from = "center", year = params$geography_year)[fips, ] |>
    as_tibble(rownames = "place") |>
    rename(impedance = value)
  
  df <- left_join(df, d, "place")
  
  d <- df %>%
    filter(contiguous)
  
  ggplot(d) + 
    geom_sf(aes(fill = impedance)) +
    labs(title = glue("Impedance factor ({params$map_imped_shape}, {imped_par}) from {name} ({fips})"))
}
```

<<<<<<< HEAD
# trade flows

```{r}
industry_code <- "1111B0"
focus_county <- "55025"

x <- trade_flows$call_trade_flows(industry_code)
d <- data.frame(
  place = rownames(x),
  exports = x[focus_county, ],
  imports = x[, focus_county]
)
df <- call_geo() %>%
  left_join(d, "place")


tm_shape(filter(df, contiguous)) + tm_fill("exports") +
  tm_shape(filter(df, place == focus_county)) + tm_fill("blue") +
  tm_shape(filter(geo$pubdata$get_state_df(TRUE), CONTIGUOUS)) + tm_borders()

=======
# prosperity

```{r}
if (params$map_agg_stats_show) {
  # county shapes
  df <- call_geo()

  # unemployment rate
  d <- prosperity$call_unemployment_rate_df() |>
    filter(year == params$map_agg_stats_year, cty != "000") |>
    mutate(place = str_c(st, cty)) |>
    rename(unemployment_rate = unemp_rt) |>
    select(place, unemployment_rate)
  df <- left_join(df, d, by = "place")

  # % bachelor's or higher
  d <- prosperity$call_education_df() |>
    filter(YEAR == params$map_ex_range_year) |>
    mutate(place = sprintf("%05d", as.numeric(GEOID))) |>
    rename(bachelors = estimate) |>
    select(place, bachelors)
  df <- left_join(df, d, by = "place")

  # labor force participation rate
  d <- prosperity$call_lfpr_df() |>
    filter(YEAR == params$map_ex_range_year) |>
    mutate(place = sprintf("%05d", as.numeric(GEOID))) |>
    rename(lfpr = estimate) |>
    select(place, lfpr)
  df <- left_join(df, d, by = "place")

  # premature death (years of potential life lost per 100,000)
  d <- prosperity$call_CHRR_df() |>
    filter(year == params$map_agg_stats_year, countycode != "000") |>
    mutate(place = str_c(statecode, countycode)) |>
    rename(premature.death = v001_rawvalue) |>
    select(place, premature.death)
  df <- left_join(df, d, by = "place")

  # net migration rate
  d <- prosperity$call_netmigration_df() |>
    mutate(county.fips = substr(fips_str2020,3,5)) |>
    filter(county.fips != "000") |>
    mutate(place = fips_str2020) |>
    rename(net.migration = r1tttt) |>
    select(place, net.migration)
  df <- left_join(df, d, by = "place")

  # poverty rate
  d <- prosperity$call_saipe_df() |>
    filter(year == params$map_agg_stats_year, county.fips != "000") |>
    mutate(place = str_c(state.fips, county.fips)) |>
    rename(poverty = pov) |>
    select(place, poverty)
  df <- left_join(df, d, by = "place")
  
  fill_var <- params$map_agg_prosp_fill_var
  d <- df |>
    filter(contiguous)
  if (fill_var == "poverty" | fill_var == "premature.death") {
    pal=colorNumeric("magma", (d[[fill_var]]), reverse = TRUE)
  }
  else{pal=colorNumeric("magma", (d[[fill_var]]), reverse = FALSE)}
  val <- (d[[fill_var]])
  col <- pal(val)
  lab <- glue(
        "{county}",
        "Unemployment Rate: {unemployment_rate}",
        "% Bachelor's or Higher: {bachelors}",
        "Labor Force Participation Rate: {lfpr}",
        "Poverty Rate: {poverty}",
        "Premature Death (Years of Potential Life Lost per 100k): {premature.death}",
        "Net Migration Rate: {net.migration}",
        .sep = "<br>",
        .envir = d) |> lapply(HTML)
  
  leaflet() |>
    addTiles() |>
    addPolygons(
      data = d,
      stroke = FALSE,
      fillColor = col,
      fillOpacity = 0.6,
      label = lab,
      popup = lab
    ) |>
    addLegend(pal = pal, values = val, title = glue("{fill_var}"))
}
```


# geography

```{r}
#| warning: false
# TODO: add relevant data to ipath
if (params$basic_geog_feature) {
  #explore simple spatial dataframe 
  
  key = list(
    year = 2013,
    scale = "20m", # c("20m", "5m", "500k")
    cbsa = FALSE,
    verbose = FALSE)
  
  df <- geo$call_geog(
    year = key$year,
    scale = key$scale,
    cbsa = key$cbsa,
    verbose = key$verbose)
  
  as_tibble(df)

}
```



```{r}
#| warning: false
# TODO: add relevant data to ipath
if (params$distance_matrix) {
  #explore distance matrix 
  
  key = list(
    year = 2013,
    from = "center", # c("center", "border")
    cbsa = FALSE)
  
  df <- geo$call_dist_mat(
    year = key$year,
    from = key$from,
    cbsa = key$cbsa)
  
  df %>% 
    as.data.frame.table() %>% 
    as_tibble() %>% 
    `colnames<-`(c("rows", "cols", "distance"))
}
```
```{r}
#| warning: false
# TODO: add relevant data to ipath
if (params$impedance_matrix) {
  #explore impedance matrix constructions
  
  key = list(
    year = 2013,
    cbsa = FALSE,
    from = "center", # c("center", "border"),
    functional_form = "distance", # c("bisquare", "secant", "gaussian", "exponential", "power", "distance", "queen", "rook", "neighbor")
    scalar_constant = 500,
    meta = T)
  
  df <- geo$call_impedance_mat(
    year = key$year,
    cbsa = key$cbsa,
    from = key$from,
    functional_form = key$functional_form, 
    scalar_constant = key$scalar_constant,
    meta = key$meta)
  
  str(df)
  
}
```


```{r}
#| warning: false
# TODO: add relevant data to ipath
if (params$central_impedance_table) {
  #explore impedance matrix constructions
  
  key = list(
    central_place = "01001",
    year = 2013,
    cbsa = FALSE,
    from = "center", # c("center", "border"),
    functional_form = "bisquare", # c("bisquare", "secant", "gaussian", "exponential", "power", "distance", "queen", "rook", "neighbor")
    scalar_constant = 500)
  
  df <- geo$call_impedance_distribution_table(
    central_place = key$central_place,
    year = key$year,
    cbsa = key$cbsa,
    from = key$from,
    functional_form = key$functional_form, 
    scalar_constant = key$scalar_constant)
  
  str(df)
}
>>>>>>> 08653b70
```


# connectedness

```{r}
#| warning: false
# TODO: add relevant data to ipath
if (params$absorption_density_plot) {
  #explore distribution of temporal properties of data 
  
  key = list(
    set_of_years = 2000:2020,
    normalized = TRUE,
    impedance = FALSE,
    functional_form = NULL, # c("bisquare", "secant", "gaussian", "exponential", "power", "distance", "queen", "rook", "neighbor")
    scalar_constant = NULL, # 300
    from = "center", # c("center", "border")
    central_place = NULL, # "01001"
    flow_direction = "out", # c("out", "in")
    function_class = "max", # c("max", "gini", "sum", "mean", "sd")
    threshold = .05,
    alpha_vector = "max_alpha",
    class_system = "commodity", # c("industry", "commodity")
    paradigm = "factor", # c("factor", "domestic", "capital")
    ilevel = "det", # c("det", "sum", "sec")
    bus_data = "cbp_imp", # c("cbp_imp", "cbp_raw", "infogroup")
    cbsa = FALSE,
    trim = NULL, # "^(02|15|60|66|69|72|78)|(999)$"
    verbose = FALSE,
    bind = TRUE,
    spatial = FALSE)
    
  df <- connect$call_temporal_eca_table(
    set_of_years = key$set_of_years,
    normalized = key$normalized,
    impedance = key$impedance,
    functional_form = key$functional_form,
    scalar_constant = key$scalar_constant,
    from = key$from,
    central_place = key$central_place,
    flow_direction = key$flow_direction,
    function_class = key$function_class,
    threshold = key$threshold,
    alpha_vector = key$alpha_vector,
    class_system = key$class_system,
    paradigm = key$paradigm,
    ilevel = key$ilevel,
    bus_data = key$bus_data,
    cbsa = key$cbsa,
    trim = key$trim,
    verbose = key$verbose,
    bind = key$bind,
    spatial = key$spatial)
  
  key = list(
    temporal_absorption_metric_table = df,
    fill_variable = "max_alpha",
    id_variable = "id_year",
    trans = NULL, # log10
    colorbreaks = c("#440154FF" = 2000:2006, 
                    "#1E9C89FF" = 2007:2016, 
                    "#D64B40FF" = 2017, 
                    "#FDE725FF" =  2018:2020),
    interactive = TRUE)
  
  visual$absorption_density_plot(
    temporal_absorption_metric_table = key$temporal_absorption_metric_table, 
    fill_variable = key$fill_variable, 
    id_variable = key$id_variable, 
    trans = key$trans,
    interactive = key$interactive)
}
```


```{r}
#| warning: false
# TODO: add relevant data to ipath
if (params$sector_hist_plot) {
  # explore sector output distributions
  
  key = list(
    year = 2012,
    ilevel = "det", # c("det", "sum", "sec")
    class_system = "commodity", # c("industry", "commodity")
    paradigm = "domestic", # c("factor", "domestic", "capital")
    bus_data = "cbp_imp", # c("cbp_imp", "cbp_raw", "infogroup")
    cbsa = FALSE,
    verbose = FALSE,
    central_place = NULL, # "01001"
    trim = "^(60|66|69|72|78)|(999)$",
    cluster_subset = NULL, # "^11"
    indicator = "gross_output", # c("gross_output", "intermediate_supply", "intermediate_demand", "net_supply", "net_demand")
    color = "turbo", # c("turbo", "viridis", "magma", "inferno", "plasma", "cividis", "rocket", "mako", "rainbow")
    cluster_level = "sec", # c("sec", "sum", "det")
    interactive = TRUE)
  
  visual$call_sector_histogram(
    year = key$year,
    ilevel = key$ilevel,
    class_system = key$class_system,
    paradigm = key$paradigm,
    bus_data = key$bus_data,
    cbsa = key$cbsa,
    verbose = key$verbose,
    central_place = key$central_place,
    trim = key$trim,
    cluster_subset = key$cluster_subset,
    color = key$color,
    cluster_level = key$cluster_level,
    interactive = key$interactive)
}
```


```{r}
#| warning: false
# TODO: add relevant data to ipath
if (params$sector_hist_plot_multi) {
  # explore sector supply/demand distributions
  
  key = list(
    year = 2012,
    ilevel = "det", # c("det", "sum", "sec")
    class_system = "commodity", # c("industry", "commodity")
    paradigm = "domestic", # c("factor", "domestic", "capital")
    bus_data = "cbp_imp", # c("cbp_imp", "cbp_raw", "infogroup")
    cbsa = FALSE,
    verbose = FALSE,
    central_place = NULL, # "01001"
    trim = "^(60|66|69|72|78)|(999)$",
    cluster_subset = NULL, # "^11"
    color = "turbo", # c("turbo", "viridis", "magma", "inferno", "plasma", "cividis", "rocket", "mako", "rainbow")
    cluster_level = "sec", # c("sec", "sum", "det")
    common_yscale = TRUE,
    interactive = TRUE)
  
  visual$call_sector_histogram_multi(
    year = key$year,
    ilevel = key$ilevel,
    class_system = key$class_system,
    paradigm = key$paradigm,
    bus_data = key$bus_data,
    cbsa = key$cbsa,
    verbose = key$verbose,
    central_place = key$central_place,
    trim = key$trim,
    cluster_subset = key$cluster_subset,
    color = key$color,
    cluster_level = key$cluster_level,
    common_yscale = key$common_yscale,
    interactive = key$interactive)
}
```


```{r}
#| warning: false
# TODO: add relevant data to ipath
if (params$supply_demand_map) {
  # explore net supply and demand maps
  
  ihs_trans <- function(){trans_new("ihs", function(x){asinh(x)}, function(x){sinh(x)} )}
  
  key = list(
    year = 2012,
    ilevel = "det", # c("det", "sum", "sec")
    class_system = "commodity", # c("industry", "commodity")
    paradigm = "domestic", # c("factor", "domestic", "capital")
    bus_data = "cbp_imp", # c("cbp_imp", "cbp_raw", "infogroup")
    verbose = FALSE,
    cluster_level = "det", # c("sec", "sum", "det")
    cbsa = FALSE,
    cluster_subset = "^312120", # NULL
    trim = "^(60|66|69|78)|(999)$", 
    spatial = TRUE)
  
  df <- place_output$call_extraction_table(
    year = key$year,
    ilevel = key$ilevel,
    class_system = key$class_system,
    paradigm = key$paradigm,
    bus_data = key$bus_data,
    verbose = key$verbose,
    cluster_level = key$cluster_level,
    cbsa = key$cbsa,
    cluster_subset = key$cluster_subset,
    trim = key$trim,
    spatial = key$spatial)
  
  key = list(
    spatial_dataframe = df,
    fill_variable = "extract", # column from spatial_dataframe
    year = 2012,
    cluster_subset = "^312120", # NULL
    cluster_level = "det", # c("sec", "sum", "det")
    scale_style = "inverse_hyperbolic_sine", # c("inverse_hyperbolic_sine", "full_spectrum_midpoint", "constant_spread_midpoint", "constant_spread_spectrum")
    interactive = TRUE)
  
  visual$flow_potential_map(
    spatial_dataframe = key$spatial_dataframe,
    fill_variable = key$fill_variable,
    year = key$year,
    cluster_subset = key$cluster_subset,
    cluster_level = key$cluster_level,
    scale_style = key$scale_style,
    interactive = key$interactive)
  
}
```


```{r}
#| warning: false
# TODO: add relevant data to ipath
if (params$supply_demand_delta_map) {
  # explore place relative supply demand change over time
  key = list(
    set_of_years = c(2012, 2017),
    normalized = TRUE,
    impedance = FALSE,
    functional_form = NULL, # c("bisquare", "secant", "gaussian", "exponential", "power", "distance", "queen", "rook", "neighbor")
    scalar_constant = NULL, # 300
    from = "center", # c("center", "border")
    central_place = "01001",
    flow_direction = "out", # c("out", "in")
    function_class = "max", # c("max", "gini", "sum", "mean", "sd")
    threshold = .05,
    alpha_vector = "max_alpha",
    class_system = "commodity", # c("industry", "commodity")
    paradigm = "factor", # c("factor", "domestic", "capital")
    ilevel = "det", # c("det", "sum", "sec")
    bus_data = "cbp_imp", # c("cbp_imp", "cbp_raw", "infogroup")
    cbsa = FALSE,
    trim = NULL, # "^(02|15|60|66|69|72|78)|(999)$"
    verbose = FALSE,
    bind = FALSE,
    spatial = TRUE)
    
  df <- connect$call_temporal_eca_table(
    set_of_years = key$set_of_years,
    normalized = key$normalized,
    impedance = key$impedance,
    functional_form = key$functional_form,
    scalar_constant = key$scalar_constant,
    from = key$from,
    central_place = key$central_place,
    flow_direction = key$flow_direction,
    function_class = key$function_class,
    threshold = key$threshold,
    alpha_vector = key$alpha_vector,
    class_system = key$class_system,
    paradigm = key$paradigm,
    ilevel = key$ilevel,
    bus_data = key$bus_data,
    cbsa = key$cbsa,
    trim = key$trim,
    verbose = key$verbose,
    bind = key$bind,
    spatial = key$spatial)
  
  df <- df %>% {connect$temporal_delta_central(.[[1]], .[[2]])}
  
  
  key = list(
    spatial_dataframe = df,
    fill_variable = "delta_export",
    set_of_years = c(2012,2017), 
    central_place = "01001",
    interactive = TRUE)
    
  visual$place_trade_delta_map(
    spatial_dataframe = key$spatial_dataframe,
    fill_variable = key$fill_variable,
    set_of_years = key$set_of_years, 
    central_place = key$central_place,
    interactive = key$interactive)
  
}

```


```{r}
#| warning: false
# TODO: add relevant data to ipath
if (params$impedance_map) {
  # explore impedance maps
  
  key = list(
    central_place = "01001",
    year = 2013,
    cbsa = FALSE,
    from = "center", # c("center", "border")
    functional_form = "bisquare", # c("bisquare", "secant", "gaussian", "exponential", "power", "distance", "queen", "rook", "neighbor")
    scalar_constant = 200)
  
  df <- geo$call_impedance_distribution_table(
    central_place = key$central_place,
    year = key$year,
    cbsa = key$cbsa,
    from = key$from,
    functional_form = key$functional_form,
    scalar_constant = key$scalar_constant)
  
  key = list(
    spatial_dataframe = df[[1]],
    fill_variable = "impedance", # column from spatial_dataframe
    caption = df[[2]],
    interactive = TRUE)
  
  visual$normal_choro_map(
    spatial_dataframe = key$spatial_dataframe,
    fill_variable = key$fill_variable,
    caption = key$caption,
    interactive = key$interactive)
}

```


```{r}
#| warning: false
# TODO: add relevant data to ipath
if (params$connectedness_map) {
  # explore max alpha connectedness maps
  
  key = list(
    year = 2012,
    normalized = TRUE, 
    impedance = TRUE,
    functional_form = "distance", # c("bisquare", "secant", "gaussian", "exponential", "power", "distance", "queen", "rook", "neighbor")
    scalar_constant = 300,
    from = "center", # c("center", "border")
    central_place = NULL,
    flow_direction = "out", # c("out", "in")
    function_class = "max", # c("max", "gini", "sum", "mean", "sd")
    threshold = .25,
    alpha_vector = "max_alpha",
    class_system = "commodity", # c("industry", "commodity")
    paradigm = "domestic", # c("factor", "domestic", "capital")
    ilevel = "det", # c("det", "sum", "sec")
    bus_data = "cbp_imp", # c("cbp_imp", "cbp_raw", "infogroup")
    cbsa = FALSE, 
    trim = "^(60|66|69|78)|(999)$",
    verbose = FALSE)
  
  df <- connect$call_eca_table_spatial(
    year = key$year,
    normalized = key$normalized, 
    impedance = key$impedance,
    functional_form = key$functional_form,
    scalar_constant = key$scalar_constant,
    from = key$from,
    central_place = key$central_place,
    flow_direction = key$flow_direction,
    function_class = key$function_class,
    threshold = key$threshold,
    alpha_vector = key$alpha_vector,
    class_system = key$class_system,
    paradigm = key$paradigm,
    ilevel = key$ilevel,
    bus_data = key$bus_data,
    cbsa = key$cbsa, 
    trim = key$trim,
    verbose = key$verbose)
  
  key = list(
    spatial_dataframe = df,
    fill_variable = "max_alpha", # column from spatial_dataframe
    caption = NULL,
    interactive = TRUE)
  
  visual$normal_choro_map(
    spatial_dataframe = key$spatial_dataframe,
    fill_variable = key$fill_variable,
    caption = key$caption,
    interactive = key$interactive)
}

```
  

```{r}
#| warning: false
# TODO: add relevant data to ipath
if (params$absorption_map) {
  # explore place relative absorption potential 
  
  key = list(
    year = 2012,
    normalized = TRUE, 
    impedance = TRUE,
    functional_form = "secant", # c("bisquare", "secant", "gaussian", "exponential", "power", "distance", "queen", "rook", "neighbor")
    scalar_constant = 200,
    from = "center", # c("center", "border")
    central_place = "01001",
    flow_direction = "out", # c("out", "in")
    function_class = "max", # c("max", "gini", "sum", "mean", "sd")
    threshold = .05,
    alpha_vector = "max_alpha",
    class_system = "commodity", # c("industry", "commodity")
    paradigm = "domestic", # c("factor", "domestic", "capital")
    ilevel = "det", # c("det", "sum", "sec")
    bus_data = "cbp_imp", # c("cbp_imp", "cbp_raw", "infogroup")
    cbsa = FALSE, 
    trim = "^(02|15|60|66|69|72|78)|(999)$",
    verbose = FALSE)
  
  df <- connect$call_eca_table_spatial(
    year = key$year,
    normalized = key$normalized, 
    impedance = key$impedance,
    functional_form = key$functional_form,
    scalar_constant = key$scalar_constant,
    from = key$from,
    central_place = key$central_place,
    flow_direction = key$flow_direction,
    function_class = key$function_class,
    threshold = key$threshold,
    alpha_vector = key$alpha_vector,
    class_system = key$class_system,
    paradigm = key$paradigm,
    ilevel = key$ilevel,
    bus_data = key$bus_data,
    cbsa = key$cbsa, 
    trim = key$trim,
    verbose = key$verbose)
  
  key = list(
    place_trade_table = df,
    fill_variable = "export_absorption", # column from place_trade_table
    central_place = "01001", 
    censor_scale_lowerbound = 0.01,
    interactive = TRUE)
  
  visual$place_trade_map(
    place_trade_table = key$place_trade_table,
    fill_variable = key$fill_variable,
    central_place = key$central_place, 
    censor_scale_lowerbound = key$censor_scale_lowerbound,
    interactive = key$interactive)
}

```


```{r}
#| warning: false
# TODO: add relevant data to ipath
if (params$eca_map) {
  # explore hierarchical ECA clusters
  
  key = list(
    year = 2012,
    class_system = "commodity", # c("industry", "commodity")
    paradigm = "domestic", # c("factor", "domestic", "capital")
    ilevel = "det", # c("det", "sum", "sec")
    bus_data = "cbp_imp", # c("cbp_imp", "cbp_raw", "infogroup")
    cbsa = FALSE,
    normalized = TRUE,
    flow_direction = "out", # c("out", "in")
    function_class = "max", # c("max", "gini", "sum", "mean", "sd")
    threshold = .25,
    alpha_vector = "max_alpha",
    impedance = TRUE,
    from = "center", # c(center, "border")
    functional_form = "distance", # c("bisquare", "secant", "gaussian", "exponential", "power", "distance", "queen", "rook", "neighbor")
    scalar_constant = 300,
    trim = "^(60|66|69|78)|(999)$",
    verbose = FALSE)

  df <- connect$call_hierarchical_connectedness(
    year = key$year,
    class_system = key$class_system,
    paradigm = key$paradigm,
    ilevel = key$ilevel,
    bus_data = key$bus_data,
    cbsa = key$cbsa, 
    normalized = key$normalized, 
    flow_direction = key$flow_direction,
    function_class = key$function_class,
    threshold = key$threshold,
    alpha_vector = key$alpha_vector,
    impedance = key$impedance,
    from = key$from,
    functional_form = key$functional_form,
    scalar_constant = key$scalar_constant,
    trim = key$trim,
    verbose = key$verbose)
  
  key = list(
    spatial_dataframe = df$"Hierarchical_Discrete_table"$"level_5",
    fill_variable = "eca_membership",
    caption = NULL, 
    interactive = TRUE)
  
  visual$cluster_map(
    spatial_dataframe = key$spatial_dataframe,
    fill_variable = key$fill_variable,
    caption = key$caption, 
    interactive = key$interactive)
}


```


```{r}
#| warning: false
# TODO: add relevant data to ipath
if (params$eca_place_map) {
  # explore place relative ECA's 
  
  key = list(
    year = 2012,
    class_system = "commodity", # c("industry", "commodity")
    paradigm = "domestic", # c("factor", "domestic", "capital")
    ilevel = "det", # c("det", "sum", "sec")
    bus_data = "cbp_imp", # c("cbp_imp", "cbp_raw", "infogroup")
    cbsa = FALSE,
    normalized = TRUE,
    flow_direction = "out", # c("out", "in")
    function_class = "max", # c("max", "gini", "sum", "mean", "sd")
    threshold = .25,
    alpha_vector = "max_alpha",
    impedance = TRUE,
    from = "center", # c(center, "border")
    functional_form = "distance", # c("bisquare", "secant", "gaussian", "exponential", "power", "distance", "queen", "rook", "neighbor")
    scalar_constant = 300,
    trim = "^(60|66|69|78)|(999)$",
    verbose = FALSE)

  df <- connect$call_hierarchical_connectedness(
    year = key$year,
    class_system = key$class_system,
    paradigm = key$paradigm,
    ilevel = key$ilevel,
    bus_data = key$bus_data,
    cbsa = key$cbsa, 
    normalized = key$normalized, 
    flow_direction = key$flow_direction,
    function_class = key$function_class,
    threshold = key$threshold,
    alpha_vector = key$alpha_vector,
    impedance = key$impedance,
    from = key$from,
    functional_form = key$functional_form,
    scalar_constant = key$scalar_constant,
    trim = key$trim,
    verbose = key$verbose)
  
  key = list(
    eca_table = df$"Hierarchical_Discrete_table"$"level_5",
    fill_variable = "max_alpha",
    central_place = "01001", 
    interactive = TRUE)
  
  visual$place_cluster_map(
    eca_table = key$eca_table,
    fill_variable = key$fill_variable,
    central_place = key$central_place, 
    interactive = key$interactive)
}

```


:::<|MERGE_RESOLUTION|>--- conflicted
+++ resolved
@@ -14,12 +14,8 @@
   map_agg_prosp_fill_var: "premature.death" # unemployment_rate, bachelors, lfpr, poverty, net.migration, premature.death
   map_ex_supdem_show: true
   map_ex_supdem_year: 2012
-<<<<<<< HEAD
-  map_ex_supdem_ind: "1111A0" #"1111A0"
-=======
   map_ex_range_year: "2008-2012"
   map_ex_supdem_ind: "713900" #"1111A0"
->>>>>>> 08653b70
   focus_county: "55025"
   map_imped_show: false
   map_imped_shape: "gaus" # prox, power, expo, gau, hyper, bisquare
@@ -64,14 +60,8 @@
 source("R/dataprep_bea_io.R", local = (bea_io <- new.env()))
 source("R/trade_flows.R", local = (trade_flows <- new.env()))
 source("R/connectedness.R", local = (connect <- new.env()))
-<<<<<<< HEAD
-=======
-source("R/connectedness.R", local = (connect <- new.env()))
-
 source("R/visualization.R", local = (visual <- new.env()))
 source("R/circularity.R", local = (circ <- new.env()))
-
->>>>>>> 08653b70
 ```
 
 ## params
@@ -305,7 +295,7 @@
 }
 ```
 
-<<<<<<< HEAD
+
 # trade flows
 
 ```{r}
@@ -326,7 +316,9 @@
   tm_shape(filter(df, place == focus_county)) + tm_fill("blue") +
   tm_shape(filter(geo$pubdata$get_state_df(TRUE), CONTIGUOUS)) + tm_borders()
 
-=======
+```
+
+
 # prosperity
 
 ```{r}
@@ -519,7 +511,6 @@
   
   str(df)
 }
->>>>>>> 08653b70
 ```
 
 
