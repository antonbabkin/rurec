# Function repository 

# Load and attach necessary packages
library(rprojroot)
library(fs)
library(readxl)
library(openxlsx)
library(rlog)
library(reticulate)

# Display start time
log_info("Define functions start")


# Load conda environment "rurec"
use_condaenv('rurec')

# Import pubdata Python modules
bds <- import("rurec.pubdata.bds")
bea_io <- import("rurec.pubdata.bea_io")
cbp <- import("rurec.pubdata.cbp")
ers_rurality <- import("rurec.pubdata.ers_rurality")
geography <- import("rurec.pubdata.geography")
naics <- import("rurec.pubdata.naics")
population <- import("rurec.pubdata.population")



# Function to download  data
data_getr <- function(FileURL,
                      DestDir){
  local({
    destfile <- FileURL %>% basename() %>% path(DestDir, .)
    if (!file.exists(destfile)) {
      download.file(url=FileURL, destfile=destfile, quiet=TRUE, overwrite = TRUE)
    }
  }) 
}


# Function to download and unzip data
data_zipr <- function(ZipURL,
                      DestDir,
                      FileExt = ""){
  local({
    
    zip_dir = file.path(DestDir, "rawzip")
    if (!file.exists(zip_dir)) {
      dir.create(zip_dir)
    }
    
    DestFile <- ZipURL %>% basename() %>% file_path_sans_ext() %>% path(DestDir, ., ext = FileExt)
    ZipDest <- ZipURL %>% basename() %>% file_path_sans_ext() %>% file.path(zip_dir,  .)
    if (!file.exists(ZipDest)) {
      download.file(url=ZipURL, destfile=ZipDest, quiet=TRUE)
    }
      if (!file.exists(DestFile)) {
        if (file.info(ZipDest)$size > 0){
          unzip(zipfile = ZipDest, exdir = DestDir, overwrite = FALSE)
        }
      }
  })
}



# Function to import a file of excel data tables
excel_importr <- function(TableName,
                          FileDir,
                          RegExType = "*.xlsx"){
  if (!exists(TableName)){
    local({ 
      temp <- FileDir %>% list.files(pattern = RegExType, full.names = TRUE)
      IO_tables <<- vector("list", length(temp))
      for (i in 1:length(temp)){
        DataSheets <- temp[i] %>% excel_sheets()
        SheetList <- lapply(DataSheets, read.xlsx, xlsxFile=temp[i])
        names(SheetList) <- DataSheets
        IO_tables[[i]] <<- SheetList
      }
      names(IO_tables) <<- temp %>% basename() %>% file_path_sans_ext()
    })
  }
}


# Function(s) to clean non-finite values in lists of matrix 
finiter <- function(x){
  if (!is.finite(x)){
    x <- 0
  }
  else {
    x=x
  }
} 


finiterer <- function(x){ 
  lapply(1:length(x), function(i) apply(x[[i]], c(1,2), finiter))
}


# Function(s) to truncate values in lists of matrix  
oner <- function(x, t=1, l=1){
  if (x > l){
    x <- t
  }
  else {
    x=x
  }
}


onerer <- function(x){ 
  lapply(1:length(x), function(i) apply(x[[i]], c(1,2), oner))
}


#Function to save parsed r data tables
saver <- function (dataname, filepath = file.path("data", "robjs")){
  
  data_dir = file.path(find_rstudio_root_file(), filepath)
  if (!file.exists(data_dir)) {
    dir.create(data_dir)
  }
  
  if (!file.exists(file.path(data_dir, as.character(substitute(dataname))))){
    saveRDS(dataname, file = file.path(data_dir, as.character(substitute(dataname))))
  }

}


#Function to import robj data
importr <- function(x, filepath = file.path("data", "robjs")){
  require(rprojroot)
  assign(deparse(substitute(x)), readRDS(file.path(find_rstudio_root_file(), filepath, as.character(substitute(x)) )), envir=.GlobalEnv)
}







#Function to map similarity indices 
mapr <- function(list_of_sim_specifications = Sim_list, 
                  sim_specification_names = sim_levels, 
                  industry_level_names = names(Total_mat),
                  rural_extent = WItest_rural,
                  primary_extent = WItest_primary,
                  space_vec = TIGER_RUCC){
  
  g <<- vector(mode='list', length=length(list_of_sim_specifications))
  names(g) <- names(list_of_sim_specifications)
  title <- g
  Sim <- vector(mode='list', length=length(industry_level_names))
  names(Sim) <- industry_level_names
  RowMin <- Sim
  h1m <- Sim
  p <<- vector(mode='list', length=length(industry_level_names))
  subtitle <- Sim
  
  for (i in 1:length(list_of_sim_specifications)){
    for (l in 1:length(industry_level_names)){
      
      Sim[[l]] <- list_of_sim_specifications[[i]][[l]][rural_extent, primary_extent]
      
      RowMin[[l]] <- cbind(place = rownames(Sim[[l]]), 
                           match = colnames(Sim[[l]])[apply(Sim[[l]], 1, which.min)], 
                           min_value = apply(Sim[[l]], 1, min)
      ) %>% as.data.frame()
      RowMin[[l]]$min_value <- as.numeric(RowMin[[l]]$min_value)
      RowMin[[l]] %<>% group_by(match) %>% mutate(Nor = min_value/max(min_value)) %>% as.data.frame()
      RowMin[[l]] <- rbind(RowMin[[l]], 
                           as.data.frame(cbind(place = primary_extent, 
                                               match = primary_extent, 
                                               min_value = diag(list_of_sim_specifications[[i]][[l]][primary_extent, primary_extent]), 
                                               Nor = rep(c(1), each=length(primary_extent)) 
                           )
                           )
      )
      RowMin[[l]]$Nor <- as.numeric(RowMin[[l]]$Nor)
      
      h1m[[l]] <- inner_join(space_vec, RowMin[[l]], by = "place", copy = TRUE)
      h1m[[l]] %<>% mutate(match_name = h1m[[l]]$NAME[match(match, h1m[[l]]$place)])
      
      p[[l]] <<- ggplot( h1m[[l]] ) +
        geom_sf_interactive(aes(fill = match, 
                                alpha = Nor, 
                                tooltip = glue("County: {NAME}\nFIPS: {place}\nMatch: {match_name}"), 
                                data_id = place
        ), 
        color = NA
        ) +
        guides(alpha = "none") +
        coord_sf() +
        theme_void() +
        labs(fill = "Regional Cluster") +
        scale_fill_brewer(palette = "Set1",
                          labels = (h1m[[l]]  %>% filter(place %in% unique(h1m[[l]]$match) ) %>% pull(County_Name)) ) 
    }
    
    title[[i]] <- ggdraw() + 
      draw_label(available_indicators_lab[i], fontface = 'bold', x = 0, hjust = 0) +
      theme(plot.margin = margin(0, 0, 0, 7))
    
    g[[i]] <<- girafe(ggobj = plot_grid(p[[1]], 
                                         p[[2]], 
                                         p[[3]], 
                                         labels = c("Sector", "Summary", "Detail")
    ),
    options = list(opts_hover(css = "stroke:gray;r:20pt;"),
                   opts_hover_inv(css = "opacity:0.9;"),
                   opts_tooltip(css = "font-family:sans-serif;background-color:gray;color:white;padding:10px;border-radius:5px;") 
    )
    )
  }
  
} 




#Function to map similarity indices with spatial weights
smapr <- function(list_of_sim_specifications = Sim_list, 
                  sim_specification_names = sim_levels, 
                  industry_level_names = names(Total_mat),
                  rural_extent = WItest_rural,
                  primary_extent = WItest_primary,
                  impedance = Q_mat,
                  space_vec = TIGER_RUCC){
  
  sg <<- vector(mode='list', length=length(list_of_sim_specifications))
  names(sg) <- names(list_of_sim_specifications)
  title <- sg
  Sim <- vector(mode='list', length=length(industry_level_names))
  names(Sim) <- industry_level_names
  RowMin <- Sim
  h1m <- Sim
  p <<- vector(mode='list', length=length(industry_level_names))
  subtitle <- Sim
  
  for (i in 1:length(list_of_sim_specifications)){
    for (l in 1:length(industry_level_names)){
      
      Sim[[l]] <- list_of_sim_specifications[[i]][[l]][rural_extent, primary_extent] / impedance[[l]][rural_extent, primary_extent] 
      
      RowMin[[l]] <- cbind(place = rownames(Sim[[l]]), 
                           match = colnames(Sim[[l]])[apply(Sim[[l]], 1, which.min)], 
                           min_value = apply(Sim[[l]], 1, min)
      ) %>% as.data.frame()
      RowMin[[l]]$min_value <- as.numeric(RowMin[[l]]$min_value)
      RowMin[[l]] %<>% group_by(match) %>% mutate(Nor = min_value/max(min_value)) %>% as.data.frame()
      RowMin[[l]] <- rbind(RowMin[[l]], 
                           as.data.frame(cbind(place = primary_extent, 
                                               match = primary_extent, 
                                               min_value = diag(list_of_sim_specifications[[i]][[l]][primary_extent, primary_extent]), 
                                               Nor = rep(c(1), each=length(primary_extent)) 
                           )
                           )
      )
      RowMin[[l]]$Nor <- as.numeric(RowMin[[l]]$Nor)
      
      h1m[[l]] <- inner_join(space_vec, RowMin[[l]], by = "place", copy = TRUE)
      h1m[[l]] %<>% mutate(match_name = h1m[[l]]$NAME[match(match, h1m[[l]]$place)])
      
      p[[l]] <<- ggplot( h1m[[l]] ) +
        geom_sf_interactive(aes(fill = match, 
                                alpha = Nor, 
                                tooltip = glue("County: {NAME}\nFIPS: {place}\nMatch: {match_name}"), 
                                data_id = place
        ), 
        color = NA
        ) +
        guides(alpha = "none") +
        coord_sf() +
        theme_void() +
        labs(fill = "Regional Cluster") +
        scale_fill_brewer(palette = "Set1",
                          labels = (h1m[[l]]  %>% filter(place %in% unique(h1m[[l]]$match) ) %>% pull(County_Name)) ) 
    }
    
    title[[i]] <- ggdraw() + 
      draw_label(available_indicators_lab[i], fontface = 'bold', x = 0, hjust = 0) +
      theme(plot.margin = margin(0, 0, 0, 7))
    
    sg[[i]] <<- girafe(ggobj = plot_grid(p[[1]], 
                                         p[[2]], 
                                         p[[3]], 
                                         labels = c("Sector", "Summary", "Detail")
    ),
    options = list(opts_hover(css = "stroke:gray;r:20pt;"),
                   opts_hover_inv(css = "opacity:0.9;"),
                   opts_tooltip(css = "font-family:sans-serif;background-color:gray;color:white;padding:10px;border-radius:5px;") 
    )
    )
  }
  
} 

#Function add NAICS to BEA codes  
concordr <- function(cordname, econpath = "CBP_2019p", filepath = file.path("data", "robjs")){
  econ <- file.path(find_rstudio_root_file(), filepath, econpath) %>% readRDS()
  cord <- file.path(find_rstudio_root_file(), filepath, cordname) %>% readRDS()
  x <- left_join(econ, cord, by = "NAICS") 
  x <- x %>%
    filter(.[9] != "NULL") %>%
    group_by(place, .[9]) %>%
    summarise(across(where(is.numeric), sum), .groups = 'drop') %>%
    as.data.frame()
  x <- x %>%
    group_by(place) %>%
    arrange(factor(x[[2]], levels = unique(readRDS(file.path(data_dir, cordname))[[1]])), .by_group = TRUE) %>%
    as.data.frame()
  return(x)
}


<<<<<<< HEAD
# S3 methods for automatic reticulate conversion of GeoDataFrame and GeoSeries ----

# Convert Python geopandas.GeoSeries to R sfc object
py_to_r.geopandas.geoseries.GeoSeries <- function(x) {
  crs <- x$crs$to_epsg()
  # GeoSeries.to_wkt() returns numpy array of WKT strings, which is automatically converted to R char array
  x <- x$to_wkt()
  # convert char array to sfc, keeping original CRS
  sf::st_as_sfc(x, crs = sf::st_crs(crs))
}

# Convert Python geopandas.GeoDataFrame to R sf object
py_to_r.geopandas.geodataframe.GeoDataFrame <- function(x) {
  # GeoSeries automatically converts to sfc
  geom_col <- x$geometry
  # convert geopandas.GeoDataFrame to pandas.DataFrame,
  # which automatically converts to R data.frame
  pd <- import("pandas")
  x <- pd$DataFrame(x)
  # replace geometry with sfc object
  x$geometry <- geom_col
  # convert data.frame to sf object
  sf::st_as_sf(x)
}
=======
#Function to generate full economic industry/county table 
reshaper <- function(industry_data_frame, cordname){ 
  x <- reshape(industry_data_frame, idvar = names(industry_data_frame[2]), timevar = "place", direction = "wide") %>% 
    suppressWarnings()
  x <- x %>% arrange(factor(x[[1]], levels = unique(readRDS(file.path(data_dir, cordname))[[1]])), .by_group = TRUE)
  rownames(x) <- x[,1]
  x[is.na(x)] <- 0
  colnames(x)[1] <- "indcode"
  x <- x %>% reshape(idvar = "place", varying = c(colnames(x)[-1]), direction = "long")
  rownames(x) <- 1:nrow(x)
  names(x)[names(x)=="time"] <- "place"
  x$place <- x$place  %>% formatC(width = 5, format = "d", flag = "0")
  x$emp <-  as.numeric(x$emp)
  x$qp1 <-  as.numeric(x$qp1)
  x$ap <-  as.numeric(x$ap)
  x$est <-  as.numeric(x$est)
  x <- x[1:6]
  assign(paste0(deparse(substitute(industry_data_frame)), "_XBEA"), x, envir=.GlobalEnv)
  }
>>>>>>> cf251c48



# Display end time
log_info("Define functions end")




<|MERGE_RESOLUTION|>--- conflicted
+++ resolved
@@ -317,32 +317,6 @@
 }
 
 
-<<<<<<< HEAD
-# S3 methods for automatic reticulate conversion of GeoDataFrame and GeoSeries ----
-
-# Convert Python geopandas.GeoSeries to R sfc object
-py_to_r.geopandas.geoseries.GeoSeries <- function(x) {
-  crs <- x$crs$to_epsg()
-  # GeoSeries.to_wkt() returns numpy array of WKT strings, which is automatically converted to R char array
-  x <- x$to_wkt()
-  # convert char array to sfc, keeping original CRS
-  sf::st_as_sfc(x, crs = sf::st_crs(crs))
-}
-
-# Convert Python geopandas.GeoDataFrame to R sf object
-py_to_r.geopandas.geodataframe.GeoDataFrame <- function(x) {
-  # GeoSeries automatically converts to sfc
-  geom_col <- x$geometry
-  # convert geopandas.GeoDataFrame to pandas.DataFrame,
-  # which automatically converts to R data.frame
-  pd <- import("pandas")
-  x <- pd$DataFrame(x)
-  # replace geometry with sfc object
-  x$geometry <- geom_col
-  # convert data.frame to sf object
-  sf::st_as_sf(x)
-}
-=======
 #Function to generate full economic industry/county table 
 reshaper <- function(industry_data_frame, cordname){ 
   x <- reshape(industry_data_frame, idvar = names(industry_data_frame[2]), timevar = "place", direction = "wide") %>% 
@@ -362,7 +336,32 @@
   x <- x[1:6]
   assign(paste0(deparse(substitute(industry_data_frame)), "_XBEA"), x, envir=.GlobalEnv)
   }
->>>>>>> cf251c48
+
+
+# S3 methods for automatic reticulate conversion of GeoDataFrame and GeoSeries ----
+
+# Convert Python geopandas.GeoSeries to R sfc object
+py_to_r.geopandas.geoseries.GeoSeries <- function(x) {
+  crs <- x$crs$to_epsg()
+  # GeoSeries.to_wkt() returns numpy array of WKT strings, which is automatically converted to R char array
+  x <- x$to_wkt()
+  # convert char array to sfc, keeping original CRS
+  sf::st_as_sfc(x, crs = sf::st_crs(crs))
+}
+
+# Convert Python geopandas.GeoDataFrame to R sf object
+py_to_r.geopandas.geodataframe.GeoDataFrame <- function(x) {
+  # GeoSeries automatically converts to sfc
+  geom_col <- x$geometry
+  # convert geopandas.GeoDataFrame to pandas.DataFrame,
+  # which automatically converts to R data.frame
+  pd <- import("pandas")
+  x <- pd$DataFrame(x)
+  # replace geometry with sfc object
+  x$geometry <- geom_col
+  # convert data.frame to sf object
+  sf::st_as_sf(x)
+}
 
 
 
